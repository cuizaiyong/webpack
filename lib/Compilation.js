--- conflicted
+++ resolved
@@ -1908,16 +1908,15 @@
 				if (outputOptions.hashSalt) {
 					chunkHash.update(outputOptions.hashSalt);
 				}
-				chunk.updateHash(chunkHash);
+				chunk.updateHash(chunkHash, chunkGraph);
 				const template = chunk.hasRuntime()
 					? this.mainTemplate
 					: this.chunkTemplate;
-				template.updateHashForChunk(
-					chunkHash,
-					chunk,
-					this.moduleTemplates.javascript,
-					this.dependencyTemplates
-				);
+				template.updateHashForChunk(chunkHash, chunk, {
+					chunkGraph,
+					moduleGraph: this.moduleGraph,
+					runtimeTemplate: this.runtimeTemplate
+				});
 				this.hooks.chunkHash.call(chunk, chunkHash);
 				chunk.hash = chunkHash.digest(hashDigest);
 				hash.update(chunk.hash);
@@ -1926,23 +1925,6 @@
 			} catch (err) {
 				this.errors.push(new ChunkRenderError(chunk, "", err));
 			}
-<<<<<<< HEAD
-			chunk.updateHash(chunkHash, chunkGraph);
-			const template = chunk.hasRuntime()
-				? this.mainTemplate
-				: this.chunkTemplate;
-			template.updateHashForChunk(chunkHash, chunk, {
-				chunkGraph,
-				moduleGraph: this.moduleGraph,
-				runtimeTemplate: this.runtimeTemplate
-			});
-			this.hooks.chunkHash.call(chunk, chunkHash);
-			chunk.hash = chunkHash.digest(hashDigest);
-			hash.update(chunk.hash);
-			chunk.renderedHash = chunk.hash.substr(0, hashDigestLength);
-			this.hooks.contentHash.call(chunk);
-=======
->>>>>>> c4d8a3c8
 		}
 		this.fullHash = hash.digest(hashDigest);
 		this.hash = this.fullHash.substr(0, hashDigestLength);
@@ -2079,7 +2061,7 @@
 	}
 
 	/**
-	 * @param {string} filename used to get asset path with hash
+	 * @param {string | function(PathData): string} filename used to get asset path with hash
 	 * @param {PathData} data context data
 	 * @returns {string} interpolated path
 	 */
