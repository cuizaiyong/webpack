/*
	MIT License http://www.opensource.org/licenses/mit-license.php
	Author Tobias Koppers @sokra
*/
"use strict";

const { SyncBailHook } = require("tapable");
const { RawSource } = require("webpack-sources");
const Template = require("./Template");
const ModuleHotAcceptDependency = require("./dependencies/ModuleHotAcceptDependency");
const ModuleHotDeclineDependency = require("./dependencies/ModuleHotDeclineDependency");
const ConstDependency = require("./dependencies/ConstDependency");
const NullFactory = require("./NullFactory");
const JavascriptParser = require("./JavascriptParser");
const {
	evaluateToIdentifier,
	evaluateToString,
	skipTraversal,
	toConstantDependencyWithWebpackRequire
} = require("./JavascriptParserHelpers");

const hotInitCode = Template.getFunctionContent(
	require("./HotModuleReplacement.runtime.js")
);

const parserHooksMap = new WeakMap();

module.exports = class HotModuleReplacementPlugin {
	static getHooks(parser) {
		if (!(parser instanceof JavascriptParser)) {
			throw new TypeError(
				"The 'parser' argument must be an instance of JavascriptParser"
			);
		}
		let hooks = parserHooksMap.get(parser);
		if (hooks === undefined) {
			hooks = {
				hotAcceptCallback: new SyncBailHook(["expression", "requests"]),
				hotAcceptWithoutCallback: new SyncBailHook(["expression", "requests"])
			};
			parserHooksMap.set(parser, hooks);
		}
		return hooks;
	}

	constructor(options) {
		this.options = options || {};
		this.multiStep = this.options.multiStep;
		this.fullBuildTimeout = this.options.fullBuildTimeout || 200;
		this.requestTimeout = this.options.requestTimeout || 10000;
	}

	apply(compiler) {
		const multiStep = this.multiStep;
		const fullBuildTimeout = this.fullBuildTimeout;
		const requestTimeout = this.requestTimeout;
		const hotUpdateChunkFilename =
			compiler.options.output.hotUpdateChunkFilename;
		const hotUpdateMainFilename = compiler.options.output.hotUpdateMainFilename;
		compiler.hooks.additionalPass.tapAsync(
			"HotModuleReplacementPlugin",
			callback => {
				if (multiStep) return setTimeout(callback, fullBuildTimeout);
				return callback();
			}
		);

		const addParserPlugins = (parser, parserOptions) => {
			const {
				hotAcceptCallback,
				hotAcceptWithoutCallback
			} = HotModuleReplacementPlugin.getHooks(parser);

			parser.hooks.expression
				.for("__webpack_hash__")
				.tap(
					"HotModuleReplacementPlugin",
					toConstantDependencyWithWebpackRequire(
						parser,
						"__webpack_require__.h()"
					)
				);
			parser.hooks.evaluateTypeof
				.for("__webpack_hash__")
				.tap("HotModuleReplacementPlugin", evaluateToString("string"));
			parser.hooks.evaluateIdentifier.for("module.hot").tap(
				{
					name: "HotModuleReplacementPlugin",
					before: "NodeStuffPlugin"
				},
				expr => {
					return evaluateToIdentifier(
						"module.hot",
						!!parser.state.compilation.hotUpdateChunkTemplate
					)(expr);
				}
			);
			parser.hooks.call
				.for("module.hot.accept")
				.tap("HotModuleReplacementPlugin", expr => {
					if (!parser.state.compilation.hotUpdateChunkTemplate) {
						return false;
					}
					if (expr.arguments.length >= 1) {
						const arg = parser.evaluateExpression(expr.arguments[0]);
						let params = [];
						let requests = [];
						if (arg.isString()) {
							params = [arg];
						} else if (arg.isArray()) {
							params = arg.items.filter(param => param.isString());
						}
						if (params.length > 0) {
							params.forEach((param, idx) => {
								const request = param.string;
								const dep = new ModuleHotAcceptDependency(request, param.range);
								dep.optional = true;
								dep.loc = Object.create(expr.loc);
								dep.loc.index = idx;
								parser.state.module.addDependency(dep);
								requests.push(request);
							});
							if (expr.arguments.length > 1) {
								hotAcceptCallback.call(expr.arguments[1], requests);
								parser.walkExpression(expr.arguments[1]); // other args are ignored
								return true;
							} else {
								hotAcceptWithoutCallback.call(expr, requests);
								return true;
							}
						}
					}
				});
			parser.hooks.call
				.for("module.hot.decline")
				.tap("HotModuleReplacementPlugin", expr => {
					if (!parser.state.compilation.hotUpdateChunkTemplate) {
						return false;
					}
					if (expr.arguments.length === 1) {
						const arg = parser.evaluateExpression(expr.arguments[0]);
						let params = [];
						if (arg.isString()) {
							params = [arg];
						} else if (arg.isArray()) {
							params = arg.items.filter(param => param.isString());
						}
						params.forEach((param, idx) => {
							const dep = new ModuleHotDeclineDependency(
								param.string,
								param.range
							);
							dep.optional = true;
							dep.loc = Object.create(expr.loc);
							dep.loc.index = idx;
							parser.state.module.addDependency(dep);
						});
					}
				});
			parser.hooks.expression
				.for("module.hot")
				.tap("HotModuleReplacementPlugin", skipTraversal);
		};

		compiler.hooks.compilation.tap(
			"HotModuleReplacementPlugin",
			(compilation, { normalModuleFactory }) => {
				const hotUpdateChunkTemplate = compilation.hotUpdateChunkTemplate;
				if (!hotUpdateChunkTemplate) return;

				compilation.dependencyFactories.set(ConstDependency, new NullFactory());
				compilation.dependencyTemplates.set(
					ConstDependency,
					new ConstDependency.Template()
				);

				compilation.dependencyFactories.set(
					ModuleHotAcceptDependency,
					normalModuleFactory
				);
				compilation.dependencyTemplates.set(
					ModuleHotAcceptDependency,
					new ModuleHotAcceptDependency.Template()
				);

				compilation.dependencyFactories.set(
					ModuleHotDeclineDependency,
					normalModuleFactory
				);
				compilation.dependencyTemplates.set(
					ModuleHotDeclineDependency,
					new ModuleHotDeclineDependency.Template()
				);

				compilation.hooks.record.tap(
					"HotModuleReplacementPlugin",
					(compilation, records) => {
						if (records.hash === compilation.hash) return;
						records.hash = compilation.hash;
						records.moduleHashs = {};
						for (const module of compilation.modules) {
							const identifier = module.identifier();
							records.moduleHashs[identifier] = module.hash;
						}
						records.chunkHashs = {};
						for (const chunk of compilation.chunks) {
							records.chunkHashs[chunk.id] = chunk.hash;
						}
						records.chunkModuleIds = {};
						for (const chunk of compilation.chunks) {
							records.chunkModuleIds[chunk.id] = Array.from(
								chunk.modulesIterable,
								m => m.id
							);
						}
					}
				);
				let initialPass = false;
				let recompilation = false;
				compilation.hooks.afterHash.tap("HotModuleReplacementPlugin", () => {
					let records = compilation.records;
					if (!records) {
						initialPass = true;
						return;
					}
					if (!records.hash) initialPass = true;
					const preHash = records.preHash || "x";
					const prepreHash = records.prepreHash || "x";
					if (preHash === compilation.hash) {
						recompilation = true;
						compilation.modifyHash(prepreHash);
						return;
					}
					records.prepreHash = records.hash || "x";
					records.preHash = compilation.hash;
					compilation.modifyHash(records.prepreHash);
				});
				compilation.hooks.shouldGenerateChunkAssets.tap(
					"HotModuleReplacementPlugin",
					() => {
						if (multiStep && !recompilation && !initialPass) return false;
					}
				);
				compilation.hooks.needAdditionalPass.tap(
					"HotModuleReplacementPlugin",
					() => {
						if (multiStep && !recompilation && !initialPass) return true;
					}
				);
				compilation.hooks.additionalChunkAssets.tap(
					"HotModuleReplacementPlugin",
					() => {
						const records = compilation.records;
						if (records.hash === compilation.hash) return;
						if (
							!records.moduleHashs ||
							!records.chunkHashs ||
							!records.chunkModuleIds
						)
							return;
						for (const module of compilation.modules) {
							const identifier = module.identifier();
							let hash = module.hash;
							module.hotUpdate = records.moduleHashs[identifier] !== hash;
						}
						const hotUpdateMainContent = {
							h: compilation.hash,
							c: {}
						};
						for (const key of Object.keys(records.chunkHashs)) {
							const chunkId = isNaN(+key) ? key : +key;
							const currentChunk = compilation.chunks.find(
								chunk => chunk.id === chunkId
							);
							if (currentChunk) {
								const newModules = currentChunk
									.getModules()
									.filter(module => module.hotUpdate);
								const allModules = new Set();
								for (const module of currentChunk.modulesIterable) {
									allModules.add(module.id);
								}
								const removedModules = records.chunkModuleIds[chunkId].filter(
									id => !allModules.has(id)
								);
								if (newModules.length > 0 || removedModules.length > 0) {
									const source = hotUpdateChunkTemplate.render(
										chunkId,
										newModules,
										removedModules,
										compilation.hash,
										compilation.moduleTemplates.javascript,
										compilation.dependencyTemplates
									);
									const filename = compilation.getPath(hotUpdateChunkFilename, {
										hash: records.hash,
										chunk: currentChunk
									});
									compilation.additionalChunkAssets.push(filename);
									compilation.assets[filename] = source;
									hotUpdateMainContent.c[chunkId] = true;
									currentChunk.files.push(filename);
									compilation.hooks.chunkAsset.call(
										"HotModuleReplacementPlugin",
										currentChunk,
										filename
									);
								}
							} else {
								hotUpdateMainContent.c[chunkId] = false;
							}
						}
						const source = new RawSource(JSON.stringify(hotUpdateMainContent));
						const filename = compilation.getPath(hotUpdateMainFilename, {
							hash: records.hash
						});
						compilation.assets[filename] = source;
					}
				);

				const mainTemplate = compilation.mainTemplate;

				mainTemplate.hooks.hash.tap("HotModuleReplacementPlugin", hash => {
					hash.update("HotMainTemplateDecorator");
				});

				mainTemplate.hooks.moduleRequire.tap(
					"HotModuleReplacementPlugin",
					(_, chunk, hash, varModuleId) => {
						return `hotCreateRequire(${varModuleId})`;
					}
				);

				mainTemplate.hooks.requireExtensions.tap(
					"HotModuleReplacementPlugin",
					source => {
						const buf = [source];
						buf.push("");
						buf.push("// __webpack_hash__");
						buf.push(
							mainTemplate.requireFn +
								".h = function() { return hotCurrentHash; };"
						);
						return Template.asString(buf);
					}
				);

				const needChunkLoadingCode = chunk => {
					for (const chunkGroup of chunk.groupsIterable) {
						if (chunkGroup.chunks.length > 1) return true;
						if (chunkGroup.getNumberOfChildren() > 0) return true;
					}
					return false;
				};

				mainTemplate.hooks.bootstrap.tap(
					"HotModuleReplacementPlugin",
					(source, chunk, hash) => {
						source = mainTemplate.hooks.hotBootstrap.call(source, chunk, hash);
						return Template.asString([
							source,
							"",
							hotInitCode
								.replace(/\$require\$/g, mainTemplate.requireFn)
								.replace(/\$hash\$/g, JSON.stringify(hash))
								.replace(/\$requestTimeout\$/g, requestTimeout)
								.replace(
									/\/\*foreachInstalledChunks\*\//g,
									needChunkLoadingCode(chunk)
										? "for(var chunkId in installedChunks)"
										: `var chunkId = ${JSON.stringify(chunk.id)};`
								)
						]);
					}
				);

				mainTemplate.hooks.globalHash.tap(
					"HotModuleReplacementPlugin",
					() => true
				);

				mainTemplate.hooks.currentHash.tap(
					"HotModuleReplacementPlugin",
					(_, length) => {
						if (isFinite(length)) {
							return `hotCurrentHash.substr(0, ${length})`;
						} else {
							return "hotCurrentHash";
						}
					}
				);

				mainTemplate.hooks.moduleObj.tap(
					"HotModuleReplacementPlugin",
					(source, chunk, hash, varModuleId) => {
						return Template.asString([
							`${source},`,
							`hot: hotCreateModule(${varModuleId}),`,
							"parents: (hotCurrentParentsTemp = hotCurrentParents, hotCurrentParents = [], hotCurrentParentsTemp),",
							"children: []"
						]);
					}
				);

				// TODO add HMR support for javascript/esm
				normalModuleFactory.hooks.parser
					.for("javascript/auto")
					.tap("HotModuleReplacementPlugin", addParserPlugins);
				normalModuleFactory.hooks.parser
					.for("javascript/dynamic")
					.tap("HotModuleReplacementPlugin", addParserPlugins);

				compilation.hooks.normalModuleLoader.tap(
					"HotModuleReplacementPlugin",
					context => {
						context.hot = true;
					}
				);
			}
		);
	}
<<<<<<< HEAD
};
=======
};

const hotInitCode = Template.getFunctionContent(
	require("./HotModuleReplacement.runtime")
);
>>>>>>> 18d33c63
<|MERGE_RESOLUTION|>--- conflicted
+++ resolved
@@ -20,7 +20,7 @@
 } = require("./JavascriptParserHelpers");
 
 const hotInitCode = Template.getFunctionContent(
-	require("./HotModuleReplacement.runtime.js")
+	require("./HotModuleReplacement.runtime")
 );
 
 const parserHooksMap = new WeakMap();
@@ -419,12 +419,4 @@
 			}
 		);
 	}
-<<<<<<< HEAD
-};
-=======
-};
-
-const hotInitCode = Template.getFunctionContent(
-	require("./HotModuleReplacement.runtime")
-);
->>>>>>> 18d33c63
+};