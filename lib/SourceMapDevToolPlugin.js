--- conflicted
+++ resolved
@@ -14,17 +14,9 @@
 
 const schema = require("../schemas/plugins/SourceMapDevToolPlugin.json");
 
-<<<<<<< HEAD
+/** @typedef {import("../declarations/plugins/SourceMapDevToolPlugin").SourceMapDevToolPluginOptions} SourceMapDevToolPluginOptions */
 /** @typedef {import("./Chunk")} Chunk */
 /** @typedef {import("./Compiler")} Compiler */
-=======
-/** @typedef {import("../declarations/plugins/SourceMapDevToolPlugin").SourceMapDevToolPluginOptions} SourceMapDevToolPluginOptions */
-
-const basename = name => {
-	if (!name.includes("/")) return name;
-	return name.substr(name.lastIndexOf("/") + 1);
-};
->>>>>>> c4d8a3c8
 
 const assetsCache = new WeakMap();
 
@@ -60,24 +52,13 @@
 };
 
 class SourceMapDevToolPlugin {
-<<<<<<< HEAD
-	constructor(options = {}) {
-=======
 	/**
 	 * @param {SourceMapDevToolPluginOptions=} options options object
 	 */
-	constructor(options) {
-		if (arguments.length > 1) {
-			throw new Error(
-				"SourceMapDevToolPlugin only takes one argument (pass an options object)"
-			);
-		}
-
-		if (!options) options = {};
-
->>>>>>> c4d8a3c8
+	constructor(options = {}) {
 		validateOptions(schema, options, "SourceMap DevTool Plugin");
 
+		/** @type {string | false} */
 		this.sourceMapFilename = options.filename;
 		/** @type {string | false} */
 		this.sourceMappingURLComment =
