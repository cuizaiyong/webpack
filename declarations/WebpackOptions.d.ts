/**
 * This file was automatically generated.
 * DO NOT MODIFY BY HAND.
 * Run `yarn special-lint-fix` to update
 */

/**
 * This interface was referenced by `WebpackOptions`'s JSON-Schema
 * via the `definition` "Entry".
 */
export type Entry = EntryDynamic | EntryStatic;
/**
 * A Function returning an entry object, an entry string, an entry array or a promise to these things.
 *
 * This interface was referenced by `WebpackOptions`'s JSON-Schema
 * via the `definition` "EntryDynamic".
 */
export type EntryDynamic = () => EntryStatic | Promise<EntryStatic>;
/**
 * This interface was referenced by `WebpackOptions`'s JSON-Schema
 * via the `definition` "EntryStatic".
 */
export type EntryStatic = EntryObject | EntryItem;
/**
 * A non-empty array of non-empty strings
 *
 * This interface was referenced by `WebpackOptions`'s JSON-Schema
 * via the `definition` "NonEmptyArrayOfUniqueStringValues".
 */
export type NonEmptyArrayOfUniqueStringValues = string[];
/**
 * This interface was referenced by `WebpackOptions`'s JSON-Schema
 * via the `definition` "EntryItem".
 */
export type EntryItem = string | NonEmptyArrayOfUniqueStringValues;
/**
 * This interface was referenced by `WebpackOptions`'s JSON-Schema
 * via the `definition` "Externals".
 */
export type Externals =
	| ((
			context: string,
			request: string,
			callback: (err?: Error, result?: string) => void
	  ) => void)
	| ExternalItem
	| (
			| ((
					context: string,
					request: string,
					callback: (err?: Error, result?: string) => void
			  ) => void)
			| ExternalItem)[];
/**
 * This interface was referenced by `WebpackOptions`'s JSON-Schema
 * via the `definition` "ExternalItem".
 */
export type ExternalItem =
	| string
	| {
			/**
			 * The dependency used for the external
			 */
			[k: string]:
				| string
				| {
						[k: string]: any;
				  }
				| ArrayOfStringValues
				| boolean;
	  }
	| RegExp;
/**
 * This interface was referenced by `WebpackOptions`'s JSON-Schema
 * via the `definition` "ArrayOfStringValues".
 */
export type ArrayOfStringValues = string[];
/**
 * This interface was referenced by `WebpackOptions`'s JSON-Schema
 * via the `definition` "FilterTypes".
 */
export type FilterTypes = FilterItemTypes | FilterItemTypes[];
/**
 * This interface was referenced by `WebpackOptions`'s JSON-Schema
 * via the `definition` "FilterItemTypes".
 */
export type FilterItemTypes = RegExp | string | ((value: string) => boolean);
/**
 * One or multiple rule conditions
 *
 * This interface was referenced by `WebpackOptions`'s JSON-Schema
 * via the `definition` "RuleSetConditionOrConditions".
 */
export type RuleSetConditionOrConditions = RuleSetCondition | RuleSetConditions;
/**
 * This interface was referenced by `WebpackOptions`'s JSON-Schema
 * via the `definition` "RuleSetCondition".
 */
export type RuleSetCondition =
	| RegExp
	| string
	| ((value: string) => boolean)
	| RuleSetConditions
	| {
			/**
			 * Logical AND
			 */
			and?: RuleSetConditions;
			/**
			 * Exclude all modules matching any of these conditions
			 */
			exclude?: RuleSetConditionOrConditions;
			/**
			 * Exclude all modules matching not any of these conditions
			 */
			include?: RuleSetConditionOrConditions;
			/**
			 * Logical NOT
			 */
			not?: RuleSetConditions;
			/**
			 * Logical OR
			 */
			or?: RuleSetConditions;
			/**
			 * Exclude all modules matching any of these conditions
			 */
			test?: RuleSetConditionOrConditions;
	  };
/**
 * This interface was referenced by `WebpackOptions`'s JSON-Schema
 * via the `definition` "RuleSetConditions".
 */
export type RuleSetConditions = RuleSetConditionsRecursive;
/**
 * One or multiple rule conditions
 *
 * This interface was referenced by `WebpackOptions`'s JSON-Schema
 * via the `definition` "RuleSetConditionOrConditionsAbsolute".
 */
export type RuleSetConditionOrConditionsAbsolute =
	| RuleSetConditionAbsolute
	| RuleSetConditionsAbsolute;
/**
 * This interface was referenced by `WebpackOptions`'s JSON-Schema
 * via the `definition` "RuleSetConditionAbsolute".
 */
export type RuleSetConditionAbsolute =
	| RegExp
	| string
	| ((value: string) => boolean)
	| RuleSetConditionsAbsolute
	| {
			/**
			 * Logical AND
			 */
			and?: RuleSetConditionsAbsolute;
			/**
			 * Exclude all modules matching any of these conditions
			 */
			exclude?: RuleSetConditionOrConditionsAbsolute;
			/**
			 * Exclude all modules matching not any of these conditions
			 */
			include?: RuleSetConditionOrConditionsAbsolute;
			/**
			 * Logical NOT
			 */
			not?: RuleSetConditionsAbsolute;
			/**
			 * Logical OR
			 */
			or?: RuleSetConditionsAbsolute;
			/**
			 * Exclude all modules matching any of these conditions
			 */
			test?: RuleSetConditionOrConditionsAbsolute;
	  };
/**
 * This interface was referenced by `WebpackOptions`'s JSON-Schema
 * via the `definition` "RuleSetConditionsAbsolute".
 */
export type RuleSetConditionsAbsolute = RuleSetConditionsAbsoluteRecursive;
/**
 * This interface was referenced by `WebpackOptions`'s JSON-Schema
 * via the `definition` "RuleSetLoader".
 */
export type RuleSetLoader = string;
/**
 * This interface was referenced by `WebpackOptions`'s JSON-Schema
 * via the `definition` "RuleSetUse".
 */
export type RuleSetUse =
	| RuleSetUseItem
	| ((data: object) => RuleSetUseItem[])
	| RuleSetUseItem[];
/**
 * This interface was referenced by `WebpackOptions`'s JSON-Schema
 * via the `definition` "RuleSetUseItem".
 */
export type RuleSetUseItem =
	| RuleSetLoader
	| ((data: object) => RuleSetUseItem | RuleSetUseItem[])
	| {
			/**
			 * Unique loader options identifier
			 */
			ident?: string;
			/**
			 * Loader name
			 */
			loader?: RuleSetLoader;
			/**
			 * Loader options
			 */
			options?: RuleSetLoaderOptions;
	  };
/**
 * This interface was referenced by `WebpackOptions`'s JSON-Schema
 * via the `definition` "RuleSetLoaderOptions".
 */
export type RuleSetLoaderOptions =
	| {
			[k: string]: any;
	  }
	| string;
/**
 * This interface was referenced by `WebpackOptions`'s JSON-Schema
 * via the `definition` "ArrayOfStringOrStringArrayValues".
 */
export type ArrayOfStringOrStringArrayValues = (string | string[])[];
/**
 * Function acting as plugin
 *
 * This interface was referenced by `WebpackOptions`'s JSON-Schema
 * via the `definition` "WebpackPluginFunction".
 */
export type WebpackPluginFunction = (
	this: import("../lib/Compiler"),
	compiler: import("../lib/Compiler")
) => void;
/**
 * This interface was referenced by `WebpackOptions`'s JSON-Schema
 * via the `definition` "RuleSetRules".
 */
export type RuleSetRules = RuleSetRule[];
<<<<<<< HEAD
/**
 * This interface was referenced by `WebpackOptions`'s JSON-Schema
 * via the `definition` "OptimizationSplitChunksGetCacheGroups".
 */
export type OptimizationSplitChunksGetCacheGroups = (
	module: import("../lib/Module")
) =>
	| OptimizationSplitChunksCacheGroup
	| OptimizationSplitChunksCacheGroup[]
	| void;
/**
 * This interface was referenced by `WebpackOptions`'s JSON-Schema
 * via the `definition` "OptimizationSplitChunksSizes".
 */
export type OptimizationSplitChunksSizes =
	| number
	| {
			/**
			 * Size of the part of the chunk with the type of the key
			 */
			[k: string]: number;
	  };
/**
 * This interface was referenced by `WebpackOptions`'s JSON-Schema
 * via the `definition` "FilterTypes".
 */
export type FilterTypes = FilterItemTypes | FilterItemTypes[];
/**
 * This interface was referenced by `WebpackOptions`'s JSON-Schema
 * via the `definition` "FilterItemTypes".
 */
export type FilterItemTypes = RegExp | string | Function;
=======
>>>>>>> 04b0d6b4

export interface WebpackOptions {
	/**
	 * Set the value of `require.amd` and `define.amd`. Or disable AMD support.
	 */
	amd?:
		| false
		| {
				[k: string]: any;
		  };
	/**
	 * Report the first error as a hard error instead of tolerating it.
	 */
	bail?: boolean;
	/**
	 * Cache generated modules and chunks to improve performance for multiple incremental builds.
	 */
	cache?: false | true | MemoryCacheOptions | FileCacheOptions;
	/**
	 * The base directory (absolute path!) for resolving the `entry` option. If `output.pathinfo` is set, the included pathinfo is shortened to this directory.
	 */
	context?: string;
	/**
	 * References to other configurations to depend on.
	 */
	dependencies?: string[];
	/**
	 * Options for the webpack-dev-server
	 */
	devServer?: {
		[k: string]: any;
	};
	/**
	 * A developer tool to enhance debugging.
	 */
	devtool?: string | false;
	/**
	 * The entry point(s) of the compilation.
	 */
	entry?: Entry;
	/**
	 * Enables/Disables experiments (experiemental features with relax SemVer compatibility)
	 */
	experiments?: Experiments;
	/**
	 * Specify dependencies that shouldn't be resolved by webpack, but should become dependencies of the resulting bundle. The kind of the dependency depends on `output.libraryTarget`.
	 */
	externals?: Externals;
	/**
	 * Options for infrastructure level logging
	 */
	infrastructureLogging?: {
		/**
		 * Enable debug logging for specific loggers
		 */
		debug?: FilterTypes | boolean;
		/**
		 * Log level
		 */
		level?: "none" | "error" | "warn" | "info" | "log" | "verbose";
	};
	/**
	 * Custom values available in the loader context.
	 */
	loader?: {
		[k: string]: any;
	};
	/**
	 * Enable production optimizations or development hints.
	 */
	mode?: "development" | "production" | "none";
	/**
	 * Options affecting the normal modules (`NormalModuleFactory`).
	 */
	module?: ModuleOptions;
	/**
	 * Name of the configuration. Used when loading multiple configurations.
	 */
	name?: string;
	/**
	 * Include polyfills or mocks for various node stuff.
	 */
	node?: false | NodeOptions;
	/**
	 * Enables/Disables integrated optimizations
	 */
	optimization?: OptimizationOptions;
	/**
	 * Options affecting the output of the compilation. `output` options tell webpack how to write the compiled files to disk.
	 */
	output?: OutputOptions;
	/**
	 * The number of parallel processed modules in the compilation.
	 */
	parallelism?: number;
	/**
	 * Configuration for web performance recommendations.
	 */
	performance?: false | PerformanceOptions;
	/**
	 * Add additional plugins to the compiler.
	 */
	plugins?: (WebpackPluginInstance | WebpackPluginFunction)[];
	/**
	 * Capture timing information for each module.
	 */
	profile?: boolean;
	/**
	 * Store compiler state to a json file.
	 */
	recordsInputPath?: string;
	/**
	 * Load compiler state from a json file.
	 */
	recordsOutputPath?: string;
	/**
	 * Store/Load compiler state from/to a json file. This will result in persistent ids of modules and chunks. An absolute path is expected. `recordsPath` is used for `recordsInputPath` and `recordsOutputPath` if they left undefined.
	 */
	recordsPath?: string;
	/**
	 * Options for the resolver
	 */
	resolve?: ResolveOptions;
	/**
	 * Options for the resolver when resolving loaders
	 */
	resolveLoader?: ResolveOptions;
	/**
	 * Options for webpack-serve
	 */
	serve?: {
		[k: string]: any;
	};
	/**
	 * Used by the webpack CLI program to pass stats options.
	 */
	stats?:
		| StatsOptions
		| boolean
		| (
				| "none"
				| "errors-only"
				| "minimal"
				| "normal"
				| "detailed"
				| "verbose"
				| "errors-warnings");
	/**
	 * Environment to build for
	 */
	target?:
		| (
				| "web"
				| "webworker"
				| "node"
				| "async-node"
				| "node-webkit"
				| "electron-main"
				| "electron-renderer"
				| "electron-preload")
		| ((compiler: import("../lib/Compiler")) => void);
	/**
	 * Enter watch mode, which rebuilds on file change.
	 */
	watch?: boolean;
	/**
	 * Options for the watcher
	 */
	watchOptions?: WatchOptions;
}
/**
 * This interface was referenced by `WebpackOptions`'s JSON-Schema
 * via the `definition` "MemoryCacheOptions".
 */
export interface MemoryCacheOptions {
	/**
	 * In memory caching
	 */
	type: "memory";
}
/**
 * This interface was referenced by `WebpackOptions`'s JSON-Schema
 * via the `definition` "FileCacheOptions".
 */
export interface FileCacheOptions {
	/**
	 * Base directory for the cache (defaults to node_modules/.cache/webpack).
	 */
	cacheDirectory?: string;
	/**
	 * Locations for the cache (defaults to cacheDirectory / name).
	 */
	cacheLocation?: string;
	/**
	 * Algorithm used for generation the hash (see node.js crypto package)
	 */
	hashAlgorithm?: string;
	/**
	 * Time in ms after which idle period the cache storing should happen (only for store: 'pack' or 'idle')
	 */
	idleTimeout?: number;
	/**
	 * Time in ms after which idle period the initial cache storing should happen (only for store: 'pack' or 'idle')
	 */
	idleTimeoutForInitialStore?: number;
	/**
	 * Display log info. (debug: all access and errors with stack trace, verbose: all access, info: all write access, warning: only failed serialization)
	 */
	loglevel?: "debug" | "verbose" | "info" | "warning";
	/**
	 * Name for the cache. Different names will lead to different coexisting caches.
	 */
	name?: string;
	/**
	 * When to store data to the filesystem. (pack: Store data when compiler is idle in a single file, idle: Store data when compiler is idle in multiple files; background: Store data in background while compiling, but doesn't block the compilation; instant: Store data when creating blocking compilation until data is stored; defaults to idle)
	 */
	store?: "pack" | "idle" | "background" | "instant";
	/**
	 * Filesystem caching
	 */
	type: "filesystem";
	/**
	 * Version of the cache data. Different versions won't allow to reuse the cache and override existing content. Update the version when config changed in a way which doesn't allow to reuse cache. This will invalidate the cache.
	 */
	version?: string;
}
/**
 * Multiple entry bundles are created. The key is the chunk name. The value can be a string or an array.
 *
 * This interface was referenced by `WebpackOptions`'s JSON-Schema
 * via the `definition` "EntryObject".
 */
export interface EntryObject {
	/**
	 * An entry point with name
	 */
	[k: string]: string | NonEmptyArrayOfUniqueStringValues;
}
/**
 * Enables/Disables experiments (experiemental features with relax SemVer compatibility)
 *
 * This interface was referenced by `WebpackOptions`'s JSON-Schema
 * via the `definition` "Experiments".
 */
export interface Experiments {
	/**
	 * Allow module type 'asset' to generate assets
	 */
	asset?: boolean;
	/**
	 * Support WebAssembly as asynchronous EcmaScript Module
	 */
	asyncWebAssembly?: boolean;
	/**
	 * Allow 'import/export' syntax to import async modules
	 */
	importAsync?: boolean;
	/**
	 * Allow 'import/export await' syntax to import async modules
	 */
	importAwait?: boolean;
	/**
	 * Support .mjs files as way to define strict ESM file (node.js)
	 */
	mjs?: boolean;
	/**
	 * Support WebAssembly as synchronous EcmaScript Module (outdated)
	 */
	syncWebAssembly?: boolean;
	/**
	 * Allow using top-level-await in EcmaScript Modules
	 */
	topLevelAwait?: boolean;
}
/**
 * This interface was referenced by `WebpackOptions`'s JSON-Schema
 * via the `definition` "ModuleOptions".
 */
export interface ModuleOptions {
	/**
	 * An array of rules applied by default for modules.
	 */
	defaultRules?: RuleSetRules;
	/**
	 * Enable warnings for full dynamic dependencies
	 */
	exprContextCritical?: boolean;
	/**
	 * Enable recursive directory lookup for full dynamic dependencies
	 */
	exprContextRecursive?: boolean;
	/**
	 * Sets the default regular expression for full dynamic dependencies
	 */
	exprContextRegExp?: boolean | RegExp;
	/**
	 * Set the default request for full dynamic dependencies
	 */
	exprContextRequest?: string;
	/**
	 * Don't parse files matching. It's matched against the full resolved request.
	 */
	noParse?: RegExp[] | RegExp | Function | string[] | string;
	/**
	 * An array of rules applied for modules.
	 */
	rules?: RuleSetRules;
	/**
	 * Emit errors instead of warnings when imported names don't exist in imported module
	 */
	strictExportPresence?: boolean;
	/**
	 * Handle the this context correctly according to the spec for namespace objects
	 */
	strictThisContextOnImports?: boolean;
	/**
	 * Enable warnings when using the require function in a not statically analyse-able way
	 */
	unknownContextCritical?: boolean;
	/**
	 * Enable recursive directory lookup when using the require function in a not statically analyse-able way
	 */
	unknownContextRecursive?: boolean;
	/**
	 * Sets the regular expression when using the require function in a not statically analyse-able way
	 */
	unknownContextRegExp?: boolean | RegExp;
	/**
	 * Sets the request when using the require function in a not statically analyse-able way
	 */
	unknownContextRequest?: string;
	/**
	 * Cache the resolving of module requests
	 */
	unsafeCache?: boolean | Function;
	/**
	 * Enable warnings for partial dynamic dependencies
	 */
	wrappedContextCritical?: boolean;
	/**
	 * Enable recursive directory lookup for partial dynamic dependencies
	 */
	wrappedContextRecursive?: boolean;
	/**
	 * Set the inner regular expression for partial dynamic dependencies
	 */
	wrappedContextRegExp?: RegExp;
}
/**
 * This interface was referenced by `WebpackOptions`'s JSON-Schema
 * via the `definition` "RuleSetRule".
 */
export interface RuleSetRule {
	/**
	 * Match the child compiler name
	 */
	compiler?: RuleSetConditionOrConditions;
	/**
	 * Enforce this rule as pre or post step
	 */
	enforce?: "pre" | "post";
	/**
	 * Shortcut for resource.exclude
	 */
	exclude?: RuleSetConditionOrConditionsAbsolute;
	/**
	 * Shortcut for resource.include
	 */
	include?: RuleSetConditionOrConditionsAbsolute;
	/**
	 * Match the issuer of the module (The module pointing to this module)
	 */
	issuer?: RuleSetConditionOrConditionsAbsolute;
	/**
	 * Shortcut for use.loader
	 */
	loader?: RuleSetLoader | RuleSetUse;
	/**
	 * Only execute the first matching rule in this array
	 */
	oneOf?: RuleSetRules;
	/**
	 * Shortcut for use.options
	 */
	options?: RuleSetLoaderOptions;
	/**
	 * Options for parsing
	 */
	parser?: {
		[k: string]: any;
	};
	/**
	 * Match the real resource path of the module
	 */
	realResource?: RuleSetConditionOrConditionsAbsolute;
	/**
	 * Options for the resolver
	 */
	resolve?: ResolveOptions;
	/**
	 * Match the resource path of the module
	 */
	resource?: RuleSetConditionOrConditionsAbsolute;
	/**
	 * Match the resource query of the module
	 */
	resourceQuery?: RuleSetConditionOrConditions;
	/**
	 * Match and execute these rules when this rule is matched
	 */
	rules?: RuleSetRules;
	/**
	 * Flags a module as with or without side effects
	 */
	sideEffects?: boolean;
	/**
	 * Shortcut for resource.test
	 */
	test?: RuleSetConditionOrConditionsAbsolute;
	/**
	 * Module type to use for the module
	 */
	type?: string;
	/**
	 * Modifiers applied to the module when rule is matched
	 */
	use?: RuleSetUse;
}
/**
 * This interface was referenced by `WebpackOptions`'s JSON-Schema
 * via the `definition` "ResolveOptions".
 */
export interface ResolveOptions {
	/**
	 * Redirect module requests
	 */
	alias?:
		| {
				/**
				 * New request
				 */
				[k: string]: string | string[] | false;
		  }
		| {
				/**
				 * New request
				 */
				alias: string | string[] | false;
				/**
				 * Request to be redirected
				 */
				name: string;
				/**
				 * Redirect only exact matching request
				 */
				onlyModule?: boolean;
		  }[];
	/**
	 * Fields in the description file (package.json) which are used to redirect requests inside the module
	 */
	aliasFields?: ArrayOfStringOrStringArrayValues;
	/**
	 * Enable caching of successfully resolved requests (cache entries are revalidated)
	 */
	cache?: boolean;
	/**
	 * Predicate function to decide which requests should be cached
	 */
	cachePredicate?: Function;
	/**
	 * Include the context information in the cache identifier when caching
	 */
	cacheWithContext?: boolean;
	/**
	 * Filenames used to find a description file
	 */
	descriptionFiles?: ArrayOfStringValues;
	/**
	 * Enforce using one of the extensions from the extensions option
	 */
	enforceExtension?: boolean;
	/**
	 * Extensions added to the request when trying to find the file
	 */
	extensions?: ArrayOfStringValues;
	/**
	 * Filesystem for the resolver
	 */
	fileSystem?: {
		[k: string]: any;
	};
	/**
	 * Field names from the description file (package.json) which are used to find the default entry point
	 */
	mainFields?: ArrayOfStringOrStringArrayValues;
	/**
	 * Filenames used to find the default entry point if there is no description file or main field
	 */
	mainFiles?: ArrayOfStringValues;
	/**
	 * Folder names or directory paths where to find modules
	 */
	modules?: ArrayOfStringValues;
	/**
	 * Plugins for the resolver
	 */
	plugins?: (WebpackPluginInstance | WebpackPluginFunction)[];
	/**
	 * Custom resolver
	 */
	resolver?: {
		[k: string]: any;
	};
	/**
	 * Enable resolving symlinks to the original location
	 */
	symlinks?: boolean;
	/**
	 * Enable caching of successfully resolved requests (cache entries are not revalidated)
	 */
	unsafeCache?:
		| boolean
		| {
				[k: string]: any;
		  };
	/**
	 * Use synchronous filesystem calls for the resolver
	 */
	useSyncFileSystemCalls?: boolean;
}
/**
 * Plugin instance
 *
 * This interface was referenced by `WebpackOptions`'s JSON-Schema
 * via the `definition` "WebpackPluginInstance".
 */
export interface WebpackPluginInstance {
	/**
	 * The run point of the plugin, required method.
	 */
	apply: (compiler: import("../lib/Compiler")) => void;
	[k: string]: any;
}
/**
 * This interface was referenced by `WebpackOptions`'s JSON-Schema
 * via the `definition` "NodeOptions".
 */
export interface NodeOptions {
	/**
	 * Include a polyfill for the '__dirname' variable
	 */
	__dirname?: false | true | "mock";
	/**
	 * Include a polyfill for the '__filename' variable
	 */
	__filename?: false | true | "mock";
	/**
	 * Include a polyfill for the 'global' variable
	 */
	global?: boolean;
}
/**
 * Enables/Disables integrated optimizations
 *
 * This interface was referenced by `WebpackOptions`'s JSON-Schema
 * via the `definition` "OptimizationOptions".
 */
export interface OptimizationOptions {
	/**
	 * Check for incompatible wasm types when importing/exporting from/to ESM
	 */
	checkWasmTypes?: boolean;
	/**
	 * Define the algorithm to choose chunk ids (named: readable ids for better debugging, deterministic: numeric hash ids for better long term caching, size: numeric ids focused on minimal initial download size, total-size: numeric ids focused on minimal total download size, false: no algorithm used, as custom one can be provided via plugin)
	 */
	chunkIds?:
		| "natural"
		| "named"
		| "deterministic"
		| "size"
		| "total-size"
		| false;
	/**
	 * Concatenate modules when possible to generate less modules, more efficient code and enable more optimizations by the minimizer
	 */
	concatenateModules?: boolean;
	/**
	 * Also flag chunks as loaded which contain a subset of the modules
	 */
	flagIncludedChunks?: boolean;
	/**
	 * Rename exports when possible to generate shorter code (depends on optimization.usedExports and optimization.providedExports)
	 */
	mangleExports?: boolean;
	/**
	 * Reduce size of WASM by changing imports to shorter strings.
	 */
	mangleWasmImports?: boolean;
	/**
	 * Merge chunks which contain the same modules
	 */
	mergeDuplicateChunks?: boolean;
	/**
	 * Enable minimizing the output. Uses optimization.minimizer.
	 */
	minimize?: boolean;
	/**
	 * Minimizer(s) to use for minimizing the output
	 */
	minimizer?: (WebpackPluginInstance | WebpackPluginFunction)[];
	/**
	 * Define the algorithm to choose module ids (natural: numeric ids in order of usage, named: readable ids for better debugging, hashed: (deprecated) short hashes as ids for better long term caching, deterministic: numeric hash ids for better long term caching, size: numeric ids focused on minimal initial download size, false: no algorithm used, as custom one can be provided via plugin)
	 */
	moduleIds?: "natural" | "named" | "hashed" | "deterministic" | "size" | false;
	/**
	 * Avoid emitting assets when errors occur
	 */
	noEmitOnErrors?: boolean;
	/**
	 * Set process.env.NODE_ENV to a specific value
	 */
	nodeEnv?: false | string;
	/**
	 * Generate records with relative paths to be able to move the context folder
	 */
	portableRecords?: boolean;
	/**
	 * Figure out which exports are provided by modules to generate more efficient code
	 */
	providedExports?: boolean;
	/**
	 * Removes modules from chunks when these modules are already included in all parents
	 */
	removeAvailableModules?: boolean;
	/**
	 * Remove chunks which are empty
	 */
	removeEmptyChunks?: boolean;
	/**
	 * Create an additional chunk which contains only the webpack runtime and chunk hash maps
	 */
	runtimeChunk?:
		| boolean
		| ("single" | "multiple")
		| {
				/**
				 * The name or name factory for the runtime chunks
				 */
				name?: string | Function;
		  };
	/**
	 * Skip over modules which are flagged to contain no side effects when exports are not used
	 */
	sideEffects?: boolean;
	/**
	 * Optimize duplication and caching by splitting chunks by shared modules and cache group
	 */
	splitChunks?: false | OptimizationSplitChunksOptions;
	/**
	 * Figure out which exports are used by modules to mangle export names, omit unused exports and generate more efficient code
	 */
	usedExports?: boolean;
}
/**
 * This interface was referenced by `WebpackOptions`'s JSON-Schema
 * via the `definition` "OptimizationSplitChunksOptions".
 */
export interface OptimizationSplitChunksOptions {
	/**
	 * Sets the name delimiter for created chunks
	 */
	automaticNameDelimiter?: string;
	/**
	 * Assign modules to a cache group (modules from different cache groups are tried to keep in separate chunks)
	 */
	cacheGroups?: {
		/**
		 * Configuration for a cache group
		 */
		[k: string]:
			| false
			| Function
			| string
			| RegExp
			| OptimizationSplitChunksCacheGroup;
	};
	/**
	 * Select chunks for determining shared modules (defaults to "async", "initial" and "all" requires adding these chunks to the HTML)
	 */
	chunks?: ("initial" | "async" | "all") | Function;
	/**
	 * Options for modules not selected by any other cache group
	 */
	fallbackCacheGroup?: {
		/**
		 * Sets the name delimiter for created chunks
		 */
		automaticNameDelimiter?: string;
		/**
		 * Maximal size hint for the on-demand chunks
		 */
		maxAsyncSize?: OptimizationSplitChunksSizes;
		/**
		 * Maximal size hint for the initial chunks
		 */
		maxInitialSize?: OptimizationSplitChunksSizes;
		/**
		 * Maximal size hint for the created chunks
		 */
		maxSize?: OptimizationSplitChunksSizes;
		/**
		 * Minimal size for the created chunk
		 */
		minSize?: OptimizationSplitChunksSizes;
	};
	/**
	 * Sets the template for the filename for created chunks
	 */
	filename?:
		| string
		| ((pathData: import("../lib/Compilation").PathData) => string);
	/**
	 * Prevents exposing path info when creating names for parts splitted by maxSize
	 */
	hidePathInfo?: boolean;
	/**
	 * Maximum number of requests which are accepted for on-demand loading
	 */
	maxAsyncRequests?: number;
	/**
	 * Maximal size hint for the on-demand chunks
	 */
	maxAsyncSize?: OptimizationSplitChunksSizes;
	/**
	 * Maximum number of initial chunks which are accepted for an entry point
	 */
	maxInitialRequests?: number;
	/**
	 * Maximal size hint for the initial chunks
	 */
	maxInitialSize?: OptimizationSplitChunksSizes;
	/**
	 * Maximal size hint for the created chunks
	 */
	maxSize?: OptimizationSplitChunksSizes;
	/**
	 * Minimum number of times a module has to be duplicated until it's considered for splitting
	 */
	minChunks?: number;
	/**
	 * Minimal size for the chunks the stay after moving the modules to a new chunk
	 */
	minRemainingSize?: OptimizationSplitChunksSizes;
	/**
	 * Minimal size for the created chunks
	 */
	minSize?: OptimizationSplitChunksSizes;
	/**
	 * Give chunks created a name (chunks with equal name are merged)
	 */
	name?: false | Function | string;
}
/**
 * This interface was referenced by `WebpackOptions`'s JSON-Schema
 * via the `definition` "OptimizationSplitChunksCacheGroup".
 */
export interface OptimizationSplitChunksCacheGroup {
	/**
	 * Sets the name delimiter for created chunks
	 */
	automaticNameDelimiter?: string;
	/**
	 * Select chunks for determining cache group content (defaults to "initial", "initial" and "all" requires adding these chunks to the HTML)
	 */
	chunks?:
		| ("initial" | "async" | "all")
		| OptimizationSplitChunksGetCacheGroups;
	/**
	 * Ignore minimum size, minimum chunks and maximum requests and always create chunks for this cache group
	 */
	enforce?: boolean;
	/**
	 * Sets the template for the filename for created chunks
	 */
	filename?:
		| string
		| ((pathData: import("../lib/Compilation").PathData) => string);
	/**
	 * Sets the hint for chunk id
	 */
	idHint?: string;
	/**
	 * Maximum number of requests which are accepted for on-demand loading
	 */
	maxAsyncRequests?: number;
	/**
	 * Maximal size hint for the on-demand chunks
	 */
	maxAsyncSize?: OptimizationSplitChunksSizes;
	/**
	 * Maximum number of initial chunks which are accepted for an entry point
	 */
	maxInitialRequests?: number;
	/**
	 * Maximal size hint for the initial chunks
	 */
	maxInitialSize?: OptimizationSplitChunksSizes;
	/**
	 * Maximal size hint for the created chunks
	 */
	maxSize?: OptimizationSplitChunksSizes;
	/**
	 * Minimum number of times a module has to be duplicated until it's considered for splitting
	 */
	minChunks?: number;
	/**
	 * Minimal size for the chunks the stay after moving the modules to a new chunk
	 */
	minRemainingSize?: OptimizationSplitChunksSizes;
	/**
	 * Minimal size for the created chunk
	 */
	minSize?: OptimizationSplitChunksSizes;
	/**
	 * Give chunks for this cache group a name (chunks with equal name are merged)
	 */
	name?: false | Function | string;
	/**
	 * Priority of this cache group
	 */
	priority?: number;
	/**
	 * Try to reuse existing chunk (with name) when it has matching modules
	 */
	reuseExistingChunk?: boolean;
	/**
	 * Assign modules to a cache group by module name
	 */
	test?: Function | string | RegExp;
	/**
	 * Assign modules to a cache group by module type
	 */
	type?: Function | string | RegExp;
}
/**
 * This interface was referenced by `WebpackOptions`'s JSON-Schema
 * via the `definition` "OutputOptions".
 */
export interface OutputOptions {
	/**
	 * The filename of asset modules as relative path inside the `output.path` directory.
	 */
	assetModuleFilename?: string;
	/**
	 * Add a comment in the UMD wrapper.
	 */
	auxiliaryComment?:
		| string
		| {
				/**
				 * Set comment for `amd` section in UMD
				 */
				amd?: string;
				/**
				 * Set comment for `commonjs` (exports) section in UMD
				 */
				commonjs?: string;
				/**
				 * Set comment for `commonjs2` (module.exports) section in UMD
				 */
				commonjs2?: string;
				/**
				 * Set comment for `root` (global variable) section in UMD
				 */
				root?: string;
		  };
	/**
	 * The callback function name used by webpack for loading of chunks in WebWorkers.
	 */
	chunkCallbackName?: string;
	/**
	 * The filename of non-entry chunks as relative path inside the `output.path` directory.
	 */
	chunkFilename?: string;
	/**
	 * Number of milliseconds before chunk request expires
	 */
	chunkLoadTimeout?: number;
	/**
	 * This option enables cross-origin loading of chunks.
	 */
	crossOriginLoading?: false | "anonymous" | "use-credentials";
	/**
	 * Similar to `output.devtoolModuleFilenameTemplate`, but used in the case of duplicate module identifiers.
	 */
	devtoolFallbackModuleFilenameTemplate?: string | Function;
	/**
	 * Filename template string of function for the sources array in a generated SourceMap.
	 */
	devtoolModuleFilenameTemplate?: string | Function;
	/**
	 * Module namespace to use when interpolating filename template string for the sources array in a generated SourceMap. Defaults to `output.library` if not set. It's useful for avoiding runtime collisions in sourcemaps from multiple webpack projects built as libraries.
	 */
	devtoolNamespace?: string;
	/**
	 * Specifies the name of each output file on disk. You must **not** specify an absolute path here! The `output.path` option determines the location on disk the files are written to, filename is used solely for naming the individual files.
	 */
	filename?:
		| string
		| ((pathData: import("../lib/Compilation").PathData) => string);
	/**
	 * An expression which is used to address the global object/scope in runtime code
	 */
	globalObject?: string;
	/**
	 * Digest type used for the hash
	 */
	hashDigest?: string;
	/**
	 * Number of chars which are used for the hash
	 */
	hashDigestLength?: number;
	/**
	 * Algorithm used for generation the hash (see node.js crypto package)
	 */
	hashFunction?: string | typeof import("../lib/util/Hash");
	/**
	 * Any string which is added to the hash to salt it
	 */
	hashSalt?: string;
	/**
	 * The filename of the Hot Update Chunks. They are inside the output.path directory.
	 */
	hotUpdateChunkFilename?: string;
	/**
	 * The JSONP function used by webpack for async loading of hot update chunks.
	 */
	hotUpdateFunction?: string;
	/**
	 * The filename of the Hot Update Main File. It is inside the `output.path` directory.
	 */
	hotUpdateMainFilename?: string;
	/**
	 * The JSONP function used by webpack for async loading of chunks.
	 */
	jsonpFunction?: string;
	/**
	 * This option enables loading async chunks via a custom script type, such as script type="module"
	 */
	jsonpScriptType?: false | "text/javascript" | "module";
	/**
	 * If set, export the bundle as library. `output.library` is the name.
	 */
	library?: string | string[] | LibraryCustomUmdObject;
	/**
	 * Specify which export should be exposed as library
	 */
	libraryExport?: string | ArrayOfStringValues;
	/**
	 * Type of library
	 */
	libraryTarget?:
		| "var"
		| "assign"
		| "this"
		| "window"
		| "self"
		| "global"
		| "commonjs"
		| "commonjs2"
		| "commonjs-module"
		| "amd"
		| "amd-require"
		| "umd"
		| "umd2"
		| "jsonp"
		| "system";
	/**
	 * The output directory as **absolute path** (required).
	 */
	path?: string;
	/**
	 * Include comments with information about the modules.
	 */
	pathinfo?: boolean;
	/**
	 * The `publicPath` specifies the public URL address of the output files when referenced in a browser.
	 */
	publicPath?: string | Function;
	/**
	 * The filename of the SourceMaps for the JavaScript files. They are inside the `output.path` directory.
	 */
	sourceMapFilename?: string;
	/**
	 * Prefixes every line of the source in the bundle with this string.
	 */
	sourcePrefix?: string;
	/**
	 * Handles exceptions in module loading correctly at a performance cost.
	 */
	strictModuleExceptionHandling?: boolean;
	/**
	 * If `output.libraryTarget` is set to umd and `output.library` is set, setting this to true will name the AMD module.
	 */
	umdNamedDefine?: boolean;
	/**
	 * The filename of WebAssembly modules as relative path inside the `output.path` directory.
	 */
	webassemblyModuleFilename?: string;
}
/**
 * This interface was referenced by `WebpackOptions`'s JSON-Schema
 * via the `definition` "LibraryCustomUmdObject".
 */
export interface LibraryCustomUmdObject {
	/**
	 * Name of the exposed AMD library in the UMD
	 */
	amd?: string;
	/**
	 * Name of the exposed commonjs export in the UMD
	 */
	commonjs?: string;
	/**
	 * Name of the property exposed globally by a UMD library
	 */
	root?: string | ArrayOfStringValues;
}
/**
 * This interface was referenced by `WebpackOptions`'s JSON-Schema
 * via the `definition` "PerformanceOptions".
 */
export interface PerformanceOptions {
	/**
	 * Filter function to select assets that are checked
	 */
	assetFilter?: Function;
	/**
	 * Sets the format of the hints: warnings, errors or nothing at all
	 */
	hints?: false | "warning" | "error";
	/**
	 * Filesize limit (in bytes) when exceeded, that webpack will provide performance hints
	 */
	maxAssetSize?: number;
	/**
	 * Total size of an entry point (in bytes)
	 */
	maxEntrypointSize?: number;
}
/**
 * This interface was referenced by `WebpackOptions`'s JSON-Schema
 * via the `definition` "StatsOptions".
 */
export interface StatsOptions {
	/**
	 * fallback value for stats options when an option is not defined (has precedence over local webpack defaults)
	 */
	all?: boolean;
	/**
	 * add assets information
	 */
	assets?: boolean;
	/**
	 * sort the assets by that field
	 */
	assetsSort?: string;
	/**
	 * add built at time information
	 */
	builtAt?: boolean;
	/**
	 * add information about cached (not built) modules
	 */
	cached?: boolean;
	/**
	 * Show cached assets (setting this to `false` only shows emitted files)
	 */
	cachedAssets?: boolean;
	/**
	 * add children information
	 */
	children?: boolean;
	/**
	 * Display all chunk groups with the corresponding bundles
	 */
	chunkGroups?: boolean;
	/**
	 * add built modules information to chunk information
	 */
	chunkModules?: boolean;
	/**
	 * add the origins of chunks and chunk merging info
	 */
	chunkOrigins?: boolean;
	/**
	 * add information about parent, children and sibling chunks to chunk information
	 */
	chunkRelations?: boolean;
	/**
	 * add root modules information to chunk information
	 */
	chunkRootModules?: boolean;
	/**
	 * add chunk information
	 */
	chunks?: boolean;
	/**
	 * sort the chunks by that field
	 */
	chunksSort?: string;
	/**
	 * Enables/Disables colorful output
	 */
	colors?:
		| boolean
		| {
				/**
				 * Custom color for bold text
				 */
				bold?: string;
				/**
				 * Custom color for cyan text
				 */
				cyan?: string;
				/**
				 * Custom color for green text
				 */
				green?: string;
				/**
				 * Custom color for magenta text
				 */
				magenta?: string;
				/**
				 * Custom color for red text
				 */
				red?: string;
				/**
				 * Custom color for yellow text
				 */
				yellow?: string;
		  };
	/**
	 * context directory for request shortening
	 */
	context?: string;
	/**
	 * add module depth in module graph
	 */
	depth?: boolean;
	/**
	 * Display the entry points with the corresponding bundles
	 */
	entrypoints?: boolean;
	/**
	 * add --env information
	 */
	env?: boolean;
	/**
	 * add details to errors (like resolving log)
	 */
	errorDetails?: boolean;
	/**
	 * add errors
	 */
	errors?: boolean;
	/**
	 * Please use excludeModules instead.
	 */
	exclude?: FilterTypes | boolean;
	/**
	 * Suppress assets that match the specified filters. Filters can be Strings, RegExps or Functions
	 */
	excludeAssets?: FilterTypes;
	/**
	 * Suppress modules that match the specified filters. Filters can be Strings, RegExps, Booleans or Functions
	 */
	excludeModules?: FilterTypes | boolean;
	/**
	 * add the hash of the compilation
	 */
	hash?: boolean;
	/**
	 * add logging output
	 */
	logging?: boolean | ("none" | "error" | "warn" | "info" | "log" | "verbose");
	/**
	 * Include debug logging of specified loggers (i. e. for plugins or loaders). Filters can be Strings, RegExps or Functions
	 */
	loggingDebug?: FilterTypes | boolean;
	/**
	 * add stack traces to logging output
	 */
	loggingTrace?: boolean;
	/**
	 * Set the maximum number of modules to be shown
	 */
	maxModules?: number;
	/**
	 * add information about assets inside modules
	 */
	moduleAssets?: boolean;
	/**
	 * add dependencies and origin of warnings/errors
	 */
	moduleTrace?: boolean;
	/**
	 * add built modules information
	 */
	modules?: boolean;
	/**
	 * sort the modules by that field
	 */
	modulesSort?: string;
	/**
	 * add information about modules nested in other modules (like with module concatenation)
	 */
	nestedModules?: boolean;
	/**
	 * show reasons why optimization bailed out for modules
	 */
	optimizationBailout?: boolean;
	/**
	 * add information about orphan modules
	 */
	orphanModules?: boolean;
	/**
	 * Add output path information
	 */
	outputPath?: boolean;
	/**
	 * add performance hint flags
	 */
	performance?: boolean;
	/**
	 * preset for the default values
	 */
	preset?: boolean | string;
	/**
	 * show exports provided by modules
	 */
	providedExports?: boolean;
	/**
	 * Add public path information
	 */
	publicPath?: boolean;
	/**
	 * add information about the reasons why modules are included
	 */
	reasons?: boolean;
	/**
	 * add information about runtime modules
	 */
	runtime?: boolean;
	/**
	 * add the source code of modules
	 */
	source?: boolean;
	/**
	 * add timing information
	 */
	timings?: boolean;
	/**
	 * show exports used by modules
	 */
	usedExports?: boolean;
	/**
	 * add webpack version information
	 */
	version?: boolean;
	/**
	 * add warnings
	 */
	warnings?: boolean;
	/**
	 * Suppress warnings that match the specified filters. Filters can be Strings, RegExps or Functions
	 */
	warningsFilter?: FilterTypes;
}
/**
 * This interface was referenced by `WebpackOptions`'s JSON-Schema
 * via the `definition` "WatchOptions".
 */
export interface WatchOptions {
	/**
	 * Delay the rebuilt after the first change. Value is a time in ms.
	 */
	aggregateTimeout?: number;
	/**
	 * Ignore some files from watching (glob pattern)
	 */
	ignored?: string | ArrayOfStringValues;
	/**
	 * Enable polling mode for watching
	 */
	poll?: boolean | number;
	/**
	 * Stop watching when stdin stream has ended
	 */
	stdin?: boolean;
}<|MERGE_RESOLUTION|>--- conflicted
+++ resolved
@@ -244,7 +244,6 @@
  * via the `definition` "RuleSetRules".
  */
 export type RuleSetRules = RuleSetRule[];
-<<<<<<< HEAD
 /**
  * This interface was referenced by `WebpackOptions`'s JSON-Schema
  * via the `definition` "OptimizationSplitChunksGetCacheGroups".
@@ -267,18 +266,6 @@
 			 */
 			[k: string]: number;
 	  };
-/**
- * This interface was referenced by `WebpackOptions`'s JSON-Schema
- * via the `definition` "FilterTypes".
- */
-export type FilterTypes = FilterItemTypes | FilterItemTypes[];
-/**
- * This interface was referenced by `WebpackOptions`'s JSON-Schema
- * via the `definition` "FilterItemTypes".
- */
-export type FilterItemTypes = RegExp | string | Function;
-=======
->>>>>>> 04b0d6b4
 
 export interface WebpackOptions {
 	/**
