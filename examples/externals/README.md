This example demonstrates how to build a library with webpack that has dependencies to other libraries which should not be included in the compiled version.

We use the `libraryTarget: "umd"` option to build a UMD module that is consumable in CommonJs, AMD and with script tags. We don't specify the `library` option so the library is exported to the root namespace.

We use the `externals` option to define dependencies that should be resolved in the target environment.

In the simple case we just need to specify a string (`"add"`). Then it's resolved as `"add"` module in CommonJs and AMD, and as global `add` when used with script tag.

In the complex case we specify different values for each environment:

| environment        | config value             | resolved as                  |
|--------------------|--------------------------|------------------------------|
| CommonJs (strict)  | `["./math", "subtract"]` | `require("./math").subtract` |
| CommonJs (node.js) | `"./subtract"`           | `require("./subtract")`      |
| AMD                | `"subtract"`             | `define(["subtract"], ...)`  |
| script tag         | `"subtract"`             | `this.subtract`              |

# example.js

``` javascript
var add = require("add");
var subtract = require("subtract");

exports.exampleValue = subtract(add(42, 2), 2);
```

# webpack.config.js

``` javascript
module.exports = {
	// mode: "development || "production",
	output: {
		libraryTarget: "umd"
	},
	externals: [
		"add",
		{
			subtract: {
				root: "subtract",
				commonjs2: "./subtract",
				commonjs: ["./math", "subtract"],
				amd: "subtract"
			}
		}
	]
};
```

# dist/output.js

``` javascript
(function webpackUniversalModuleDefinition(root, factory) {
	if(typeof exports === 'object' && typeof module === 'object')
		module.exports = factory(require("add"), require("./subtract"));
	else if(typeof define === 'function' && define.amd)
		define(["add", "subtract"], factory);
	else {
		var a = typeof exports === 'object' ? factory(require("add"), require("./math")["subtract"]) : factory(root["add"], root["subtract"]);
		for(var i in a) (typeof exports === 'object' ? exports : root)[i] = a[i];
	}
})(window, function(__WEBPACK_EXTERNAL_MODULE__1__, __WEBPACK_EXTERNAL_MODULE__2__) {
```
<details><summary><code>return /******/ (function(modules) { /* webpackBootstrap */ })</code></summary>

``` js
return /******/ (function(modules) { // webpackBootstrap
/******/ 	// The module cache
/******/ 	var installedModules = {};
/******/
/******/ 	// The require function
/******/ 	function __webpack_require__(moduleId) {
/******/
/******/ 		// Check if module is in cache
/******/ 		if(installedModules[moduleId]) {
/******/ 			return installedModules[moduleId].exports;
/******/ 		}
/******/ 		// Create a new module (and put it into the cache)
/******/ 		var module = installedModules[moduleId] = {
/******/ 			i: moduleId,
/******/ 			l: false,
/******/ 			exports: {}
/******/ 		};
/******/
/******/ 		// Execute the module function
/******/ 		modules[moduleId].call(module.exports, module, module.exports, __webpack_require__);
/******/
/******/ 		// Flag the module as loaded
/******/ 		module.l = true;
/******/
/******/ 		// Return the exports of the module
/******/ 		return module.exports;
/******/ 	}
/******/
/******/
/******/ 	// expose the modules object (__webpack_modules__)
/******/ 	__webpack_require__.m = modules;
/******/
/******/ 	// expose the module cache
/******/ 	__webpack_require__.c = installedModules;
/******/
/******/ 	// define getter function for harmony exports
/******/ 	__webpack_require__.d = function(exports, name, getter) {
/******/ 		if(!__webpack_require__.o(exports, name)) {
/******/ 			Object.defineProperty(exports, name, { enumerable: true, get: getter });
/******/ 		}
/******/ 	};
/******/
/******/ 	// define __esModule on exports
/******/ 	__webpack_require__.r = function(exports) {
/******/ 		if(typeof Symbol !== 'undefined' && Symbol.toStringTag) {
/******/ 			Object.defineProperty(exports, Symbol.toStringTag, { value: 'Module' });
/******/ 		}
/******/ 		Object.defineProperty(exports, '__esModule', { value: true });
/******/ 	};
/******/
/******/ 	// create a fake namespace object
/******/ 	// mode & 1: value is a module id, require it
/******/ 	// mode & 2: merge all properties of value into the ns
/******/ 	// mode & 4: return value when already ns object
/******/ 	// mode & 8|1: behave like require
/******/ 	__webpack_require__.t = function(value, mode) {
/******/ 		if(mode & 1) value = __webpack_require__(value);
/******/ 		if(mode & 8) return value;
/******/ 		if((mode & 4) && typeof value === 'object' && value && value.__esModule) return value;
/******/ 		var ns = Object.create(null);
/******/ 		__webpack_require__.r(ns);
/******/ 		Object.defineProperty(ns, 'default', { enumerable: true, value: value });
/******/ 		if(mode & 2 && typeof value != 'string') for(var key in value) __webpack_require__.d(ns, key, function(key) { return value[key]; }.bind(null, key));
/******/ 		return ns;
/******/ 	};
/******/
/******/ 	// getDefaultExport function for compatibility with non-harmony modules
/******/ 	__webpack_require__.n = function(module) {
/******/ 		var getter = module && module.__esModule ?
/******/ 			function getDefault() { return module['default']; } :
/******/ 			function getModuleExports() { return module; };
/******/ 		__webpack_require__.d(getter, 'a', getter);
/******/ 		return getter;
/******/ 	};
/******/
/******/ 	// Object.prototype.hasOwnProperty.call
/******/ 	__webpack_require__.o = function(object, property) { return Object.prototype.hasOwnProperty.call(object, property); };
/******/
/******/ 	// __webpack_public_path__
/******/ 	__webpack_require__.p = "dist/";
/******/
/******/
/******/ 	// Load entry module and return exports
/******/ 	return __webpack_require__(__webpack_require__.s = 0);
/******/ })
/************************************************************************/
```

</details>

``` js
/******/ ([
/* 0 */
/*!********************!*\
  !*** ./example.js ***!
  \********************/
/*! no static exports found */
/***/ (function(module, exports, __webpack_require__) {

var add = __webpack_require__(/*! add */ 1);
var subtract = __webpack_require__(/*! subtract */ 2);

exports.exampleValue = subtract(add(42, 2), 2);

/***/ }),
/* 1 */
/*!**********************!*\
  !*** external "add" ***!
  \**********************/
/*! no static exports found */
/***/ (function(module, exports) {

module.exports = __WEBPACK_EXTERNAL_MODULE__1__;

/***/ }),
/* 2 */
/*!***************************************************************************************************************!*\
  !*** external {"root":"subtract","commonjs2":"./subtract","commonjs":["./math","subtract"],"amd":"subtract"} ***!
  \***************************************************************************************************************/
/*! no static exports found */
/***/ (function(module, exports) {

module.exports = __WEBPACK_EXTERNAL_MODULE__2__;

/***/ })
/******/ ]);
});
```

# Info

## Unoptimized

```
Hash: 0a1b2c3d4e5f6a7b8c9d
<<<<<<< HEAD
Version: webpack 5.0.0-next
=======
Version: webpack 4.28.0
>>>>>>> e871eeb1
    Asset      Size  Chunks             Chunk Names
output.js  5.13 KiB       0  [emitted]  main
Entrypoint main = output.js
chunk    {0} output.js (main) 197 bytes [entry] [rendered]
    > .\example.js main
 [0] ./example.js 113 bytes {0} [built]
     [used exports unknown]
     entry .\example.js  main
 [1] external "add" 42 bytes {0} [built]
     [used exports unknown]
     cjs require add [0] ./example.js 1:10-24
 [2] external {"root":"subtract","commonjs2":"./subtract","commonjs":["./math","subtract"],"amd":"subtract"} 42 bytes {0} [built]
     [used exports unknown]
     cjs require subtract [0] ./example.js 2:15-34
```

## Production mode

```
Hash: 0a1b2c3d4e5f6a7b8c9d
<<<<<<< HEAD
Version: webpack 5.0.0-next
=======
Version: webpack 4.28.0
>>>>>>> e871eeb1
    Asset     Size  Chunks             Chunk Names
output.js  1.4 KiB       0  [emitted]  main
Entrypoint main = output.js
chunk    {0} output.js (main) 197 bytes [entry] [rendered]
    > .\example.js main
 [0] ./example.js 113 bytes {0} [built]
     entry .\example.js  main
 [1] external "add" 42 bytes {0} [built]
     cjs require add [0] ./example.js 1:10-24
 [2] external {"root":"subtract","commonjs2":"./subtract","commonjs":["./math","subtract"],"amd":"subtract"} 42 bytes {0} [built]
     cjs require subtract [0] ./example.js 2:15-34
```<|MERGE_RESOLUTION|>--- conflicted
+++ resolved
@@ -63,7 +63,8 @@
 <details><summary><code>return /******/ (function(modules) { /* webpackBootstrap */ })</code></summary>
 
 ``` js
-return /******/ (function(modules) { // webpackBootstrap
+return /******/ (function(modules, runtime) { // webpackBootstrap
+/******/ 	"use strict";
 /******/ 	// The module cache
 /******/ 	var installedModules = {};
 /******/
@@ -92,61 +93,10 @@
 /******/ 	}
 /******/
 /******/
-/******/ 	// expose the modules object (__webpack_modules__)
-/******/ 	__webpack_require__.m = modules;
-/******/
-/******/ 	// expose the module cache
-/******/ 	__webpack_require__.c = installedModules;
-/******/
-/******/ 	// define getter function for harmony exports
-/******/ 	__webpack_require__.d = function(exports, name, getter) {
-/******/ 		if(!__webpack_require__.o(exports, name)) {
-/******/ 			Object.defineProperty(exports, name, { enumerable: true, get: getter });
-/******/ 		}
-/******/ 	};
-/******/
-/******/ 	// define __esModule on exports
-/******/ 	__webpack_require__.r = function(exports) {
-/******/ 		if(typeof Symbol !== 'undefined' && Symbol.toStringTag) {
-/******/ 			Object.defineProperty(exports, Symbol.toStringTag, { value: 'Module' });
-/******/ 		}
-/******/ 		Object.defineProperty(exports, '__esModule', { value: true });
-/******/ 	};
-/******/
-/******/ 	// create a fake namespace object
-/******/ 	// mode & 1: value is a module id, require it
-/******/ 	// mode & 2: merge all properties of value into the ns
-/******/ 	// mode & 4: return value when already ns object
-/******/ 	// mode & 8|1: behave like require
-/******/ 	__webpack_require__.t = function(value, mode) {
-/******/ 		if(mode & 1) value = __webpack_require__(value);
-/******/ 		if(mode & 8) return value;
-/******/ 		if((mode & 4) && typeof value === 'object' && value && value.__esModule) return value;
-/******/ 		var ns = Object.create(null);
-/******/ 		__webpack_require__.r(ns);
-/******/ 		Object.defineProperty(ns, 'default', { enumerable: true, value: value });
-/******/ 		if(mode & 2 && typeof value != 'string') for(var key in value) __webpack_require__.d(ns, key, function(key) { return value[key]; }.bind(null, key));
-/******/ 		return ns;
-/******/ 	};
-/******/
-/******/ 	// getDefaultExport function for compatibility with non-harmony modules
-/******/ 	__webpack_require__.n = function(module) {
-/******/ 		var getter = module && module.__esModule ?
-/******/ 			function getDefault() { return module['default']; } :
-/******/ 			function getModuleExports() { return module; };
-/******/ 		__webpack_require__.d(getter, 'a', getter);
-/******/ 		return getter;
-/******/ 	};
-/******/
-/******/ 	// Object.prototype.hasOwnProperty.call
-/******/ 	__webpack_require__.o = function(object, property) { return Object.prototype.hasOwnProperty.call(object, property); };
-/******/
-/******/ 	// __webpack_public_path__
-/******/ 	__webpack_require__.p = "dist/";
 /******/
 /******/
 /******/ 	// Load entry module and return exports
-/******/ 	return __webpack_require__(__webpack_require__.s = 0);
+/******/ 	return __webpack_require__(0);
 /******/ })
 /************************************************************************/
 ```
@@ -160,7 +110,8 @@
   !*** ./example.js ***!
   \********************/
 /*! no static exports found */
-/***/ (function(module, exports, __webpack_require__) {
+/*! runtime requirements: __webpack_require__, __webpack_exports__ */
+/***/ (function(__unusedmodule, exports, __webpack_require__) {
 
 var add = __webpack_require__(/*! add */ 1);
 var subtract = __webpack_require__(/*! subtract */ 2);
@@ -173,7 +124,8 @@
   !*** external "add" ***!
   \**********************/
 /*! no static exports found */
-/***/ (function(module, exports) {
+/*! runtime requirements: module */
+/***/ (function(module) {
 
 module.exports = __WEBPACK_EXTERNAL_MODULE__1__;
 
@@ -183,7 +135,8 @@
   !*** external {"root":"subtract","commonjs2":"./subtract","commonjs":["./math","subtract"],"amd":"subtract"} ***!
   \***************************************************************************************************************/
 /*! no static exports found */
-/***/ (function(module, exports) {
+/*! runtime requirements: module */
+/***/ (function(module) {
 
 module.exports = __WEBPACK_EXTERNAL_MODULE__2__;
 
@@ -198,19 +151,15 @@
 
 ```
 Hash: 0a1b2c3d4e5f6a7b8c9d
-<<<<<<< HEAD
 Version: webpack 5.0.0-next
-=======
-Version: webpack 4.28.0
->>>>>>> e871eeb1
     Asset      Size  Chunks             Chunk Names
-output.js  5.13 KiB       0  [emitted]  main
+output.js  2.88 KiB     {0}  [emitted]  main
 Entrypoint main = output.js
-chunk    {0} output.js (main) 197 bytes [entry] [rendered]
+chunk {0} output.js (main) 194 bytes [entry] [rendered]
     > .\example.js main
- [0] ./example.js 113 bytes {0} [built]
+ [0] ./example.js 110 bytes {0} [built]
      [used exports unknown]
-     entry .\example.js  main
+     entry .\example.js main
  [1] external "add" 42 bytes {0} [built]
      [used exports unknown]
      cjs require add [0] ./example.js 1:10-24
@@ -223,20 +172,16 @@
 
 ```
 Hash: 0a1b2c3d4e5f6a7b8c9d
-<<<<<<< HEAD
 Version: webpack 5.0.0-next
-=======
-Version: webpack 4.28.0
->>>>>>> e871eeb1
-    Asset     Size  Chunks             Chunk Names
-output.js  1.4 KiB       0  [emitted]  main
+    Asset       Size  Chunks             Chunk Names
+output.js  707 bytes   {404}  [emitted]  main
 Entrypoint main = output.js
-chunk    {0} output.js (main) 197 bytes [entry] [rendered]
+chunk {404} output.js (main) 194 bytes [entry] [rendered]
     > .\example.js main
- [0] ./example.js 113 bytes {0} [built]
-     entry .\example.js  main
- [1] external "add" 42 bytes {0} [built]
-     cjs require add [0] ./example.js 1:10-24
- [2] external {"root":"subtract","commonjs2":"./subtract","commonjs":["./math","subtract"],"amd":"subtract"} 42 bytes {0} [built]
-     cjs require subtract [0] ./example.js 2:15-34
+ [275] ./example.js 110 bytes {404} [built]
+       entry .\example.js main
+ [349] external "add" 42 bytes {404} [built]
+       cjs require add [275] ./example.js 1:10-24
+ [795] external {"root":"subtract","commonjs2":"./subtract","commonjs":["./math","subtract"],"amd":"subtract"} 42 bytes {404} [built]
+       cjs require subtract [275] ./example.js 2:15-34
 ```