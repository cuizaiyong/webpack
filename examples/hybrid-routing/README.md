# webpack.config.js

```javascript
var path = require("path");
module.exports = {
	// mode: "development || "production",
	entry: {
		// The entry points for the pages
		// They also contains router
		pageA: ["./aEntry", "./router"],
		pageB: ["./bEntry", "./router"]
	},
	output: {
		path: path.join(__dirname, "dist"),
		publicPath: "js/",
		filename: "[name].bundle.js",
		chunkFilename: "[name].chunk.js"
	},
	optimization: {
		// Extract common modules from initial chunks too
		// This is optional, but good for performance.
		splitChunks: {
			chunks: "all",
			minSize: 0 // This example is too small
		},
		chunkIds: "named" // To keep filename consistent between different modes (for example building only)
	}
};
```

# aEntry.js

```javascript
// Just show the page "a"
var render = require("./render");
render(require("./aPage"));
```

`bEntry.js` is similar. You may want to use a loader to generate this file.

# aPage.js

```javascript
module.exports = function() {
	return "This is page A.";
};
```

`bEntry.js` is similar.

# router.js

```javascript
var render = require("./render");

// Event when another page should be opened
// Maybe hook click on links, hashchange or popstate
window.onLinkToPage = function onLinkToPage(name) { // name is "a" or "b"
	// require the page with a dynamic require

	// It's important that this require only matches the pages
	//  elsewise there is blood in the bundle. Here this is done with a
	//  specific file prefix. It's also possible to use a directory,
	//  overwriting the RegExp with the ContextReplacementPlugin, or
	//  using the require.context method.

	// This line may throw a exception on runtime if the page wasn't found.
	import(/* webpackChunkName: "[request]" */`./${name}Page`).then(page => {;
		render(page.default);
	});
}
```

# pageA.html

```html
<html>
	<head></head>
	<body>
		<script async src="dist/pageA~pageB.chunk.js" charset="utf-8"></script>
		<script async src="dist/aPage.chunk.js" charset="utf-8"></script>
		<script async src="dist/pageA.bundle.js" charset="utf-8"></script>
	</body>
</html>
```

# dist/router_js.bundle.js

``` javascript
(window["webpackJsonp"] = window["webpackJsonp"] || []).push([["router_js"],[
/* 0 */,
/* 1 */
/*!*******************!*\
  !*** ./render.js ***!
  \*******************/
/*! other exports [maybe provided (runtime-defined)] [no usage info] */
/*! runtime requirements: module */
/***/ (function(module) {

module.exports = function(page) {
	console.log(page());
};

/***/ }),
/* 2 */,
/* 3 */
/*!*******************!*\
  !*** ./router.js ***!
  \*******************/
/*! other exports [maybe provided (runtime-defined)] [no usage info] */
/*! runtime requirements: __webpack_require__ */
/***/ (function(__unusedmodule, __unusedexports, __webpack_require__) {

var render = __webpack_require__(/*! ./render */ 1);

// Event when another page should be opened
// Maybe hook click on links, hashchange or popstate
window.onLinkToPage = function onLinkToPage(name) { // name is "a" or "b"
	// require the page with a dynamic require

	// It's important that this require only matches the pages
	//  elsewise there is blood in the bundle. Here this is done with a
	//  specific file prefix. It's also possible to use a directory,
	//  overwriting the RegExp with the ContextReplacementPlugin, or
	//  using the require.context method.

	// This line may throw a exception on runtime if the page wasn't found.
	__webpack_require__(4)(`./${name}Page`).then(page => {;
		render(page.default);
	});
}


/***/ }),
/* 4 */
/*!********************************************!*\
  !*** . lazy ^\.\/.*Page$ namespace object ***!
  \********************************************/
/*! other exports [maybe provided (runtime-defined)] [no usage info] */
/*! runtime requirements: module__webpack_require__, __webpack_require__.e, __webpack_require__.t, __webpack_require__.d, __webpack_require__.r,  */
/***/ (function(module, __unusedexports, __webpack_require__) {

var map = {
	"./aPage": [
		2,
		"aPage"
	],
	"./bPage": [
		6,
		"bPage"
	]
};
function webpackAsyncContext(req) {
	if(!Object.prototype.hasOwnProperty.call(map, req)) {
		return Promise.resolve().then(function() {
			var e = new Error("Cannot find module '" + req + "'");
			e.code = 'MODULE_NOT_FOUND';
			throw e;
		});
	}

	var ids = map[req], id = ids[0];
	return __webpack_require__.e(ids[1]).then(function() {
		return __webpack_require__.t(id, 7);
	});
}
webpackAsyncContext.keys = function webpackAsyncContextKeys() {
	return Object.keys(map);
};
webpackAsyncContext.id = 4;
module.exports = webpackAsyncContext;

/***/ })
]]);
```

# dist/pageA.bundle.js

<details><summary><code>/******/ (function(modules) { /* webpackBootstrap */ })</code></summary>

```javascript
<<<<<<< HEAD
/******/ (function(modules, runtime) { // webpackBootstrap
/******/ 	"use strict";
=======
/******/ (function(modules) { // webpackBootstrap
/******/ 	// install a JSONP callback for chunk loading
/******/ 	function webpackJsonpCallback(data) {
/******/ 		var chunkIds = data[0];
/******/ 		var moreModules = data[1];
/******/ 		var executeModules = data[2];
/******/
/******/ 		// add "moreModules" to the modules object,
/******/ 		// then flag all "chunkIds" as loaded and fire callback
/******/ 		var moduleId, chunkId, i = 0, resolves = [];
/******/ 		for(;i < chunkIds.length; i++) {
/******/ 			chunkId = chunkIds[i];
/******/ 			if(Object.prototype.hasOwnProperty.call(installedChunks, chunkId) && installedChunks[chunkId]) {
/******/ 				resolves.push(installedChunks[chunkId][0]);
/******/ 			}
/******/ 			installedChunks[chunkId] = 0;
/******/ 		}
/******/ 		for(moduleId in moreModules) {
/******/ 			if(Object.prototype.hasOwnProperty.call(moreModules, moduleId)) {
/******/ 				modules[moduleId] = moreModules[moduleId];
/******/ 			}
/******/ 		}
/******/ 		if(parentJsonpFunction) parentJsonpFunction(data);
/******/
/******/ 		while(resolves.length) {
/******/ 			resolves.shift()();
/******/ 		}
/******/
/******/ 		// add entry modules from loaded chunk to deferred list
/******/ 		deferredModules.push.apply(deferredModules, executeModules || []);
/******/
/******/ 		// run deferred modules when all chunks ready
/******/ 		return checkDeferredModules();
/******/ 	};
/******/ 	function checkDeferredModules() {
/******/ 		var result;
/******/ 		for(var i = 0; i < deferredModules.length; i++) {
/******/ 			var deferredModule = deferredModules[i];
/******/ 			var fulfilled = true;
/******/ 			for(var j = 1; j < deferredModule.length; j++) {
/******/ 				var depId = deferredModule[j];
/******/ 				if(installedChunks[depId] !== 0) fulfilled = false;
/******/ 			}
/******/ 			if(fulfilled) {
/******/ 				deferredModules.splice(i--, 1);
/******/ 				result = __webpack_require__(__webpack_require__.s = deferredModule[0]);
/******/ 			}
/******/ 		}
/******/
/******/ 		return result;
/******/ 	}
/******/
>>>>>>> f29445d4
/******/ 	// The module cache
/******/ 	var installedModules = {};
/******/
/******/ 	// The require function
/******/ 	function __webpack_require__(moduleId) {
/******/
/******/ 		// Check if module is in cache
/******/ 		if(installedModules[moduleId]) {
/******/ 			return installedModules[moduleId].exports;
/******/ 		}
/******/ 		// Create a new module (and put it into the cache)
/******/ 		var module = installedModules[moduleId] = {
/******/ 			i: moduleId,
/******/ 			l: false,
/******/ 			exports: {}
/******/ 		};
/******/
/******/ 		// Execute the module function
/******/ 		modules[moduleId].call(module.exports, module, module.exports, __webpack_require__);
/******/
/******/ 		// Flag the module as loaded
/******/ 		module.l = true;
/******/
/******/ 		// Return the exports of the module
/******/ 		return module.exports;
/******/ 	}
/******/
<<<<<<< HEAD
=======
/******/ 	// This file contains only the entry chunk.
/******/ 	// The chunk loading function for additional chunks
/******/ 	__webpack_require__.e = function requireEnsure(chunkId) {
/******/ 		var promises = [];
/******/
/******/
/******/ 		// JSONP chunk loading for javascript
/******/
/******/ 		var installedChunkData = installedChunks[chunkId];
/******/ 		if(installedChunkData !== 0) { // 0 means "already installed".
/******/
/******/ 			// a Promise means "currently loading".
/******/ 			if(installedChunkData) {
/******/ 				promises.push(installedChunkData[2]);
/******/ 			} else {
/******/ 				// setup Promise in chunk cache
/******/ 				var promise = new Promise(function(resolve, reject) {
/******/ 					installedChunkData = installedChunks[chunkId] = [resolve, reject];
/******/ 				});
/******/ 				promises.push(installedChunkData[2] = promise);
/******/
/******/ 				// start chunk loading
/******/ 				var script = document.createElement('script');
/******/ 				var onScriptComplete;
/******/
/******/ 				script.charset = 'utf-8';
/******/ 				script.timeout = 120;
/******/ 				if (__webpack_require__.nc) {
/******/ 					script.setAttribute("nonce", __webpack_require__.nc);
/******/ 				}
/******/ 				script.src = jsonpScriptSrc(chunkId);
/******/
/******/ 				// create error before stack unwound to get useful stacktrace later
/******/ 				var error = new Error();
/******/ 				onScriptComplete = function (event) {
/******/ 					// avoid mem leaks in IE.
/******/ 					script.onerror = script.onload = null;
/******/ 					clearTimeout(timeout);
/******/ 					var chunk = installedChunks[chunkId];
/******/ 					if(chunk !== 0) {
/******/ 						if(chunk) {
/******/ 							var errorType = event && (event.type === 'load' ? 'missing' : event.type);
/******/ 							var realSrc = event && event.target && event.target.src;
/******/ 							error.message = 'Loading chunk ' + chunkId + ' failed.\n(' + errorType + ': ' + realSrc + ')';
/******/ 							error.name = 'ChunkLoadError';
/******/ 							error.type = errorType;
/******/ 							error.request = realSrc;
/******/ 							chunk[1](error);
/******/ 						}
/******/ 						installedChunks[chunkId] = undefined;
/******/ 					}
/******/ 				};
/******/ 				var timeout = setTimeout(function(){
/******/ 					onScriptComplete({ type: 'timeout', target: script });
/******/ 				}, 120000);
/******/ 				script.onerror = script.onload = onScriptComplete;
/******/ 				document.head.appendChild(script);
/******/ 			}
/******/ 		}
/******/ 		return Promise.all(promises);
/******/ 	};
>>>>>>> f29445d4
/******/
/******/ 	// expose the modules object (__webpack_modules__)
/******/ 	__webpack_require__.m = modules;
/******/
/******/
/******/ 	// initialize runtime
/******/ 	runtime(__webpack_require__);
/******/
/******/ 	// run startup
/******/ 	return __webpack_require__.x();
/******/ })
/************************************************************************/
```

</details>

```javascript
/******/ ([
/* 0 */
/*!*******************!*\
  !*** ./aEntry.js ***!
  \*******************/
/*! other exports [maybe provided (runtime-defined)] [no usage info] */
/*! runtime requirements: __webpack_require__ */
/***/ (function(__unusedmodule, __unusedexports, __webpack_require__) {

// Just show the page "a"
var render = __webpack_require__(/*! ./render */ 1);
render(__webpack_require__(/*! ./aPage */ 2));

/***/ })
/******/ ],
```

<details><summary><code>function(__webpack_require__) { /* webpackRuntimeModules */ });</code></summary>

``` js
/******/ function(__webpack_require__) { // webpackRuntimeModules
/******/ 	"use strict";
/******/ 
/******/ 	/* webpack/runtime/ensure chunk */
/******/ 	!function() {
/******/ 		__webpack_require__.f = {};
/******/ 		// This file contains only the entry chunk.
/******/ 		// The chunk loading function for additional chunks
/******/ 		__webpack_require__.e = function requireEnsure(chunkId) {
/******/ 			return Promise.all(Object.keys(__webpack_require__.f).reduce(function(promises, key) { __webpack_require__.f[key](chunkId, promises); return promises; }, []));
/******/ 		};
/******/ 	}();
/******/ 	
/******/ 	/* webpack/runtime/create fake namespace object */
/******/ 	!function() {
/******/ 		// create a fake namespace object
/******/ 		// mode & 1: value is a module id, require it
/******/ 		// mode & 2: merge all properties of value into the ns
/******/ 		// mode & 4: return value when already ns object
/******/ 		// mode & 8|1: behave like require
/******/ 		__webpack_require__.t = function(value, mode) {
/******/ 			if(mode & 1) value = this(value);
/******/ 			if(mode & 8) return value;
/******/ 			if((mode & 4) && typeof value === 'object' && value && value.__esModule) return value;
/******/ 			var ns = Object.create(null);
/******/ 			__webpack_require__.r(ns);
/******/ 			Object.defineProperty(ns, 'default', { enumerable: true, value: value });
/******/ 			if(mode & 2 && typeof value != 'string') for(var key in value) __webpack_require__.d(ns, key, function(key) { return value[key]; }.bind(null, key));
/******/ 			return ns;
/******/ 		};
/******/ 	}();
/******/ 	
/******/ 	/* webpack/runtime/define property getter */
/******/ 	!function() {
/******/ 		// define getter function for harmony exports
/******/ 		var hasOwnProperty = Object.prototype.hasOwnProperty;
/******/ 		__webpack_require__.d = function(exports, name, getter) {
/******/ 			if(!hasOwnProperty.call(exports, name)) {
/******/ 				Object.defineProperty(exports, name, { enumerable: true, get: getter });
/******/ 			}
/******/ 		};
/******/ 	}();
/******/ 	
/******/ 	/* webpack/runtime/make namespace object */
/******/ 	!function() {
/******/ 		// define __esModule on exports
/******/ 		__webpack_require__.r = function(exports) {
/******/ 			if(typeof Symbol !== 'undefined' && Symbol.toStringTag) {
/******/ 				Object.defineProperty(exports, Symbol.toStringTag, { value: 'Module' });
/******/ 			}
/******/ 			Object.defineProperty(exports, '__esModule', { value: true });
/******/ 		};
/******/ 	}();
/******/ 	
/******/ 	/* webpack/runtime/publicPath */
/******/ 	!function() {
/******/ 		__webpack_require__.p = "dist/";
/******/ 	}();
/******/ 	
/******/ 	/* webpack/runtime/get javascript chunk filename */
/******/ 	!function() {
/******/ 		// This function allow to reference async chunks
/******/ 		__webpack_require__.u = function(chunkId) {
/******/ 			// return url for filenames based on template
/******/ 			return "" + chunkId + ".chunk.js";
/******/ 		};
/******/ 	}();
/******/ 	
/******/ 	/* webpack/runtime/jsonp chunk loading */
/******/ 	!function() {
/******/ 		
/******/ 		
/******/ 		// object to store loaded and loading chunks
/******/ 		// undefined = chunk not loaded, null = chunk preloaded/prefetched
/******/ 		// Promise = chunk loading, 0 = chunk loaded
/******/ 		var installedChunks = {
/******/ 			"pageA": 0
/******/ 		};
/******/ 		
/******/ 		var deferredModules = [
/******/ 			[0,"router_js","aPage"],
/******/ 			[3,"router_js","aPage"]
/******/ 		];
/******/ 		
/******/ 		__webpack_require__.f.j = function(chunkId, promises) {
/******/ 			// JSONP chunk loading for javascript
/******/ 			var installedChunkData = installedChunks[chunkId];
/******/ 			if(installedChunkData !== 0) { // 0 means "already installed".
/******/ 		
/******/ 				// a Promise means "currently loading".
/******/ 				if(installedChunkData) {
/******/ 					promises.push(installedChunkData[2]);
/******/ 				} else {
/******/ 					// setup Promise in chunk cache
/******/ 					var promise = new Promise(function(resolve, reject) {
/******/ 						installedChunkData = installedChunks[chunkId] = [resolve, reject];
/******/ 					});
/******/ 					promises.push(installedChunkData[2] = promise);
/******/ 		
/******/ 					// start chunk loading
/******/ 					var url = __webpack_require__.p + __webpack_require__.u(chunkId);
/******/ 					var loadingEnded = function() { if(installedChunks[chunkId]) return installedChunks[chunkId][1]; if(installedChunks[chunkId] !== 0) installedChunks[chunkId] = undefined; };
/******/ 					var script = document.createElement('script');
/******/ 					var onScriptComplete;
/******/ 		
/******/ 					script.charset = 'utf-8';
/******/ 					script.timeout = 120;
/******/ 					if (__webpack_require__.nc) {
/******/ 						script.setAttribute("nonce", __webpack_require__.nc);
/******/ 					}
/******/ 					script.src = url;
/******/ 		
/******/ 					onScriptComplete = function (event) {
/******/ 						// avoid mem leaks in IE.
/******/ 						script.onerror = script.onload = null;
/******/ 						clearTimeout(timeout);
/******/ 						var reportError = loadingEnded();
/******/ 						if(reportError) {
/******/ 							var errorType = event && (event.type === 'load' ? 'missing' : event.type);
/******/ 							var realSrc = event && event.target && event.target.src;
/******/ 							var error = new Error('Loading chunk ' + chunkId + ' failed.\n(' + errorType + ': ' + realSrc + ')');
/******/ 							error.type = errorType;
/******/ 							error.request = realSrc;
/******/ 							reportError(error);
/******/ 						}
/******/ 					};
/******/ 					var timeout = setTimeout(function(){
/******/ 						onScriptComplete({ type: 'timeout', target: script });
/******/ 					}, 120000);
/******/ 					script.onerror = script.onload = onScriptComplete;
/******/ 					document.head.appendChild(script);
/******/ 		
/******/ 					// no HMR
/******/ 				}
/******/ 			}
/******/ 		
/******/ 			// no chunk preloading needed
/******/ 		};
/******/ 		
/******/ 		// no prefetching
/******/ 		
/******/ 		// no HMR
/******/ 		
/******/ 		// no HMR manifest
/******/ 		
/******/ 		var checkDeferredModules = function() {};
/******/ 		function checkDeferredModulesImpl() {
/******/ 			var result;
/******/ 			for(var i = 0; i < deferredModules.length; i++) {
/******/ 				var deferredModule = deferredModules[i];
/******/ 				var fulfilled = true;
/******/ 				for(var j = 1; j < deferredModule.length; j++) {
/******/ 					var depId = deferredModule[j];
/******/ 					if(installedChunks[depId] !== 0) fulfilled = false;
/******/ 				}
/******/ 				if(fulfilled) {
/******/ 					deferredModules.splice(i--, 1);
/******/ 					result = __webpack_require__(__webpack_require__.s = deferredModule[0]);
/******/ 				}
/******/ 			}
/******/ 			return result;
/******/ 		}
/******/ 		__webpack_require__.x = function() {
/******/ 			return (checkDeferredModules = checkDeferredModulesImpl)();
/******/ 		};
/******/ 		
/******/ 		// install a JSONP callback for chunk loading
/******/ 		function webpackJsonpCallback(data) {
/******/ 			var chunkIds = data[0];
/******/ 			var moreModules = data[1];
/******/ 			var executeModules = data[2];
/******/ 			var runtime = data[3];
/******/ 		
/******/ 			// add "moreModules" to the modules object,
/******/ 			// then flag all "chunkIds" as loaded and fire callback
/******/ 			var moduleId, chunkId, i = 0, resolves = [];
/******/ 			for(;i < chunkIds.length; i++) {
/******/ 				chunkId = chunkIds[i];
/******/ 				if(installedChunks[chunkId]) {
/******/ 					resolves.push(installedChunks[chunkId][0]);
/******/ 				}
/******/ 				installedChunks[chunkId] = 0;
/******/ 			}
/******/ 			for(moduleId in moreModules) {
/******/ 				if(Object.prototype.hasOwnProperty.call(moreModules, moduleId)) {
/******/ 					__webpack_require__.m[moduleId] = moreModules[moduleId];
/******/ 				}
/******/ 			}
/******/ 			if(runtime) runtime(__webpack_require__);
/******/ 			if(parentJsonpFunction) parentJsonpFunction(data);
/******/ 		
/******/ 			while(resolves.length) {
/******/ 				resolves.shift()();
/******/ 			}
/******/ 		
/******/ 			// add entry modules from loaded chunk to deferred list
/******/ 			if(executeModules) deferredModules.push.apply(deferredModules, executeModules);
/******/ 		
/******/ 			// run deferred modules when all chunks ready
/******/ 			return checkDeferredModules();
/******/ 		};
/******/ 		
/******/ 		var jsonpArray = window["webpackJsonp"] = window["webpackJsonp"] || [];
/******/ 		var oldJsonpFunction = jsonpArray.push.bind(jsonpArray);
/******/ 		jsonpArray.push = webpackJsonpCallback;
/******/ 		jsonpArray = jsonpArray.slice();
/******/ 		for(var i = 0; i < jsonpArray.length; i++) webpackJsonpCallback(jsonpArray[i]);
/******/ 		var parentJsonpFunction = oldJsonpFunction;
/******/ 	}();
/******/ 	
/******/ }
);
```

</details>


# dist/aPage.chunk.js

```javascript
(window["webpackJsonp"] = window["webpackJsonp"] || []).push([["aPage"],{

/***/ 2:
/*!******************!*\
  !*** ./aPage.js ***!
  \******************/
/*! other exports [maybe provided (runtime-defined)] [no usage info] */
/*! runtime requirements: module */
/***/ (function(module) {

module.exports = function() {
	return "This is page A.";
};

/***/ })

}]);
```

# Info

## Unoptimized

```
Hash: 0a1b2c3d4e5f6a7b8c9d
<<<<<<< HEAD
Version: webpack 5.0.0-alpha.11
              Asset       Size       Chunks             Chunk Names
     aPage.chunk.js  365 bytes      {aPage}  [emitted]  aPage
     bPage.chunk.js  365 bytes      {bPage}  [emitted]  bPage
    pageA.bundle.js   10.3 KiB      {pageA}  [emitted]  pageA
    pageB.bundle.js   10.3 KiB      {pageB}  [emitted]  pageB
router_js.bundle.js   2.42 KiB  {router_js}  [emitted]
Entrypoint pageA = router_js.bundle.js aPage.chunk.js pageA.bundle.js
Entrypoint pageB = router_js.bundle.js bPage.chunk.js pageB.bundle.js
chunk {aPage} aPage.chunk.js (aPage) 59 bytes [initial] [rendered] reused as split chunk (cache group: default)
    > ./aPage [4] . lazy ^\.\/.*Page$ namespace object ./aPage
    > ./aEntry pageA
    > ./router pageA
 [2] ./aPage.js 59 bytes {aPage} [built]
     [used exports unknown]
     cjs require ./aPage [0] ./aEntry.js 3:7-25
     context element ./aPage [4] . lazy ^\.\/.*Page$ namespace object ./aPage
chunk {bPage} bPage.chunk.js (bPage) 59 bytes [initial] [rendered] reused as split chunk (cache group: default)
    > ./bPage [4] . lazy ^\.\/.*Page$ namespace object ./bPage
    > ./bEntry pageB
    > ./router pageB
 [6] ./bPage.js 59 bytes {bPage} [built]
     [used exports unknown]
     context element ./bPage [4] . lazy ^\.\/.*Page$ namespace object ./bPage
     cjs require ./bPage [5] ./bEntry.js 3:7-25
chunk {pageA} pageA.bundle.js (pageA) 87 bytes (javascript) 5.89 KiB (runtime) [entry] [rendered]
    > ./aEntry pageA
    > ./router pageA
 [0] ./aEntry.js 87 bytes {pageA} [built]
     [used exports unknown]
     entry ./aEntry pageA
     + 7 hidden chunk modules
chunk {pageB} pageB.bundle.js (pageB) 87 bytes (javascript) 5.89 KiB (runtime) [entry] [rendered]
    > ./bEntry pageB
    > ./router pageB
 [5] ./bEntry.js 87 bytes {pageB} [built]
     [used exports unknown]
     entry ./bEntry pageB
     + 7 hidden chunk modules
chunk {router_js} router_js.bundle.js 950 bytes [initial] [rendered] split chunk (cache group: default)
    > ./aEntry pageA
    > ./router pageA
    > ./bEntry pageB
    > ./router pageB
 [1] ./render.js 58 bytes {router_js} [built]
     [used exports unknown]
     cjs require ./render [0] ./aEntry.js 2:13-32
     cjs require ./render [3] ./router.js 1:13-32
     cjs require ./render [5] ./bEntry.js 2:13-32
 [3] ./router.js 732 bytes {router_js} [built]
     [used exports unknown]
     entry ./router pageA
     entry ./router pageB
 [4] . lazy ^\.\/.*Page$ namespace object 160 bytes {router_js} [built]
     [used exports unknown]
     import() context lazy . [3] ./router.js 15:1-59
=======
Version: webpack 4.39.0
               Asset       Size  Chunks             Chunk Names
      aPage.chunk.js  297 bytes       0  [emitted]  aPage
      bPage.chunk.js  291 bytes       1  [emitted]  bPage
     pageA.bundle.js   9.65 KiB       3  [emitted]  pageA
pageA~pageB.chunk.js   2.04 KiB       2  [emitted]  pageA~pageB
     pageB.bundle.js   9.65 KiB       4  [emitted]  pageB
Entrypoint pageA = pageA~pageB.chunk.js aPage.chunk.js pageA.bundle.js
Entrypoint pageB = pageA~pageB.chunk.js bPage.chunk.js pageB.bundle.js
chunk    {0} aPage.chunk.js (aPage) 59 bytes <{1}> <{2}> <{4}> ={2}= ={3}= >{1}< [initial] [rendered] reused as split chunk (cache group: default)
    > ./aPage [6] . lazy ^\.\/.*Page$ namespace object ./aPage
    > ./aPage [6] . lazy ^\.\/.*Page$ namespace object ./aPage
    > pageA
 [1] ./aPage.js 59 bytes {0} [built]
     cjs require ./aPage [5] ./aEntry.js 3:7-25
     context element ./aPage [6] . lazy ^\.\/.*Page$ namespace object ./aPage
chunk    {1} bPage.chunk.js (bPage) 59 bytes <{0}> <{2}> <{3}> ={2}= ={4}= >{0}< [initial] [rendered] reused as split chunk (cache group: default)
    > ./bPage [6] . lazy ^\.\/.*Page$ namespace object ./bPage
    > ./bPage [6] . lazy ^\.\/.*Page$ namespace object ./bPage
    > pageB
 [3] ./bPage.js 59 bytes {1} [built]
     context element ./bPage [6] . lazy ^\.\/.*Page$ namespace object ./bPage
     cjs require ./bPage [8] ./bEntry.js 3:7-25
chunk    {2} pageA~pageB.chunk.js (pageA~pageB) 950 bytes ={0}= ={1}= ={3}= ={4}= >{0}< >{1}< [initial] [rendered] split chunk (cache group: default) (name: pageA~pageB)
    > pageA
    > pageB
 [0] ./render.js 58 bytes {2} [built]
     cjs require ./render [2] ./router.js 1:13-32
     cjs require ./render [5] ./aEntry.js 2:13-32
     cjs require ./render [8] ./bEntry.js 2:13-32
 [2] ./router.js 732 bytes {2} [built]
     single entry ./router [4] multi ./aEntry ./router pageA[1]
     single entry ./router [7] multi ./bEntry ./router pageB[1]
 [6] . lazy ^\.\/.*Page$ namespace object 160 bytes {2} [built]
     import() context lazy . [2] ./router.js 15:1-59
chunk    {3} pageA.bundle.js (pageA) 127 bytes ={0}= ={2}= >{1}< [entry] [rendered]
    > pageA
 [4] multi ./aEntry ./router 40 bytes {3} [built]
     multi entry 
 [5] ./aEntry.js 87 bytes {3} [built]
     single entry ./aEntry [4] multi ./aEntry ./router pageA[0]
chunk    {4} pageB.bundle.js (pageB) 127 bytes ={1}= ={2}= >{0}< [entry] [rendered]
    > pageB
 [7] multi ./bEntry ./router 40 bytes {4} [built]
     multi entry 
 [8] ./bEntry.js 87 bytes {4} [built]
     single entry ./bEntry [7] multi ./bEntry ./router pageB[0]
>>>>>>> f29445d4
```

## Production mode

```
Hash: 0a1b2c3d4e5f6a7b8c9d
<<<<<<< HEAD
Version: webpack 5.0.0-alpha.11
              Asset       Size       Chunks             Chunk Names
     aPage.chunk.js  129 bytes      {aPage}  [emitted]  aPage
     bPage.chunk.js  129 bytes      {bPage}  [emitted]  bPage
    pageA.bundle.js   2.27 KiB      {pageA}  [emitted]  pageA
    pageB.bundle.js   2.27 KiB      {pageB}  [emitted]  pageB
router_js.bundle.js  630 bytes  {router_js}  [emitted]
Entrypoint pageA = router_js.bundle.js aPage.chunk.js pageA.bundle.js
Entrypoint pageB = router_js.bundle.js bPage.chunk.js pageB.bundle.js
chunk {aPage} aPage.chunk.js (aPage) 59 bytes [initial] [rendered] reused as split chunk (cache group: default)
    > ./aPage [245] . lazy ^\.\/.*Page$ namespace object ./aPage
    > ./aEntry pageA
    > ./router pageA
 [970] ./aPage.js 59 bytes {aPage} [built]
       context element ./aPage [245] . lazy ^\.\/.*Page$ namespace object ./aPage
       cjs require ./aPage [557] ./aEntry.js 3:7-25
chunk {bPage} bPage.chunk.js (bPage) 59 bytes [initial] [rendered] reused as split chunk (cache group: default)
    > ./bPage [245] . lazy ^\.\/.*Page$ namespace object ./bPage
    > ./bEntry pageB
    > ./router pageB
 [194] ./bPage.js 59 bytes {bPage} [built]
       context element ./bPage [245] . lazy ^\.\/.*Page$ namespace object ./bPage
       cjs require ./bPage [857] ./bEntry.js 3:7-25
chunk {pageA} pageA.bundle.js (pageA) 87 bytes (javascript) 5.9 KiB (runtime) [entry] [rendered]
    > ./aEntry pageA
    > ./router pageA
 [557] ./aEntry.js 87 bytes {pageA} [built]
       entry ./aEntry pageA
     + 7 hidden chunk modules
chunk {pageB} pageB.bundle.js (pageB) 87 bytes (javascript) 5.9 KiB (runtime) [entry] [rendered]
    > ./bEntry pageB
    > ./router pageB
 [857] ./bEntry.js 87 bytes {pageB} [built]
       entry ./bEntry pageB
     + 7 hidden chunk modules
chunk {router_js} router_js.bundle.js 950 bytes [initial] [rendered] split chunk (cache group: default)
    > ./aEntry pageA
    > ./router pageA
    > ./bEntry pageB
    > ./router pageB
 [245] . lazy ^\.\/.*Page$ namespace object 160 bytes {router_js} [built]
       import() context lazy . [840] ./router.js 15:1-59
 [840] ./router.js 732 bytes {router_js} [built]
       entry ./router pageA
       entry ./router pageB
 [956] ./render.js 58 bytes {router_js} [built]
       cjs require ./render [557] ./aEntry.js 2:13-32
       cjs require ./render [840] ./router.js 1:13-32
       cjs require ./render [857] ./bEntry.js 2:13-32
=======
Version: webpack 4.39.0
               Asset       Size  Chunks             Chunk Names
      aPage.chunk.js  122 bytes       0  [emitted]  aPage
      bPage.chunk.js  123 bytes       1  [emitted]  bPage
     pageA.bundle.js    2.3 KiB       3  [emitted]  pageA
pageA~pageB.chunk.js  559 bytes       2  [emitted]  pageA~pageB
     pageB.bundle.js    2.3 KiB       4  [emitted]  pageB
Entrypoint pageA = pageA~pageB.chunk.js aPage.chunk.js pageA.bundle.js
Entrypoint pageB = pageA~pageB.chunk.js bPage.chunk.js pageB.bundle.js
chunk    {0} aPage.chunk.js (aPage) 59 bytes <{1}> <{2}> <{4}> ={2}= ={3}= >{1}< [initial] [rendered] reused as split chunk (cache group: default)
    > ./aPage [6] . lazy ^\.\/.*Page$ namespace object ./aPage
    > ./aPage [6] . lazy ^\.\/.*Page$ namespace object ./aPage
    > pageA
 [1] ./aPage.js 59 bytes {0} [built]
     cjs require ./aPage [5] ./aEntry.js 3:7-25
     context element ./aPage [6] . lazy ^\.\/.*Page$ namespace object ./aPage
chunk    {1} bPage.chunk.js (bPage) 59 bytes <{0}> <{2}> <{3}> ={2}= ={4}= >{0}< [initial] [rendered] reused as split chunk (cache group: default)
    > ./bPage [6] . lazy ^\.\/.*Page$ namespace object ./bPage
    > ./bPage [6] . lazy ^\.\/.*Page$ namespace object ./bPage
    > pageB
 [3] ./bPage.js 59 bytes {1} [built]
     context element ./bPage [6] . lazy ^\.\/.*Page$ namespace object ./bPage
     cjs require ./bPage [8] ./bEntry.js 3:7-25
chunk    {2} pageA~pageB.chunk.js (pageA~pageB) 950 bytes ={0}= ={1}= ={3}= ={4}= >{0}< >{1}< [initial] [rendered] split chunk (cache group: default) (name: pageA~pageB)
    > pageA
    > pageB
 [0] ./render.js 58 bytes {2} [built]
     cjs require ./render [2] ./router.js 1:13-32
     cjs require ./render [5] ./aEntry.js 2:13-32
     cjs require ./render [8] ./bEntry.js 2:13-32
 [2] ./router.js 732 bytes {2} [built]
     single entry ./router [4] multi ./aEntry ./router pageA[1]
     single entry ./router [7] multi ./bEntry ./router pageB[1]
 [6] . lazy ^\.\/.*Page$ namespace object 160 bytes {2} [built]
     import() context lazy . [2] ./router.js 15:1-59
chunk    {3} pageA.bundle.js (pageA) 127 bytes ={0}= ={2}= >{1}< [entry] [rendered]
    > pageA
 [4] multi ./aEntry ./router 40 bytes {3} [built]
     multi entry 
 [5] ./aEntry.js 87 bytes {3} [built]
     single entry ./aEntry [4] multi ./aEntry ./router pageA[0]
chunk    {4} pageB.bundle.js (pageB) 127 bytes ={1}= ={2}= >{0}< [entry] [rendered]
    > pageB
 [7] multi ./bEntry ./router 40 bytes {4} [built]
     multi entry 
 [8] ./bEntry.js 87 bytes {4} [built]
     single entry ./bEntry [7] multi ./bEntry ./router pageB[0]
>>>>>>> f29445d4
```<|MERGE_RESOLUTION|>--- conflicted
+++ resolved
@@ -93,7 +93,7 @@
 /*!*******************!*\
   !*** ./render.js ***!
   \*******************/
-/*! other exports [maybe provided (runtime-defined)] [no usage info] */
+/*! exports [maybe provided (runtime-defined)] [no usage info] */
 /*! runtime requirements: module */
 /***/ (function(module) {
 
@@ -107,7 +107,7 @@
 /*!*******************!*\
   !*** ./router.js ***!
   \*******************/
-/*! other exports [maybe provided (runtime-defined)] [no usage info] */
+/*! exports [maybe provided (runtime-defined)] [no usage info] */
 /*! runtime requirements: __webpack_require__ */
 /***/ (function(__unusedmodule, __unusedexports, __webpack_require__) {
 
@@ -136,8 +136,8 @@
 /*!********************************************!*\
   !*** . lazy ^\.\/.*Page$ namespace object ***!
   \********************************************/
-/*! other exports [maybe provided (runtime-defined)] [no usage info] */
-/*! runtime requirements: module__webpack_require__, __webpack_require__.e, __webpack_require__.t, __webpack_require__.d, __webpack_require__.r,  */
+/*! exports [maybe provided (runtime-defined)] [no usage info] */
+/*! runtime requirements: module, __webpack_require__, __webpack_require__.e, __webpack_require__.t, __webpack_require__.d, __webpack_require__.r */
 /***/ (function(module, __unusedexports, __webpack_require__) {
 
 var map = {
@@ -179,63 +179,8 @@
 <details><summary><code>/******/ (function(modules) { /* webpackBootstrap */ })</code></summary>
 
 ```javascript
-<<<<<<< HEAD
 /******/ (function(modules, runtime) { // webpackBootstrap
 /******/ 	"use strict";
-=======
-/******/ (function(modules) { // webpackBootstrap
-/******/ 	// install a JSONP callback for chunk loading
-/******/ 	function webpackJsonpCallback(data) {
-/******/ 		var chunkIds = data[0];
-/******/ 		var moreModules = data[1];
-/******/ 		var executeModules = data[2];
-/******/
-/******/ 		// add "moreModules" to the modules object,
-/******/ 		// then flag all "chunkIds" as loaded and fire callback
-/******/ 		var moduleId, chunkId, i = 0, resolves = [];
-/******/ 		for(;i < chunkIds.length; i++) {
-/******/ 			chunkId = chunkIds[i];
-/******/ 			if(Object.prototype.hasOwnProperty.call(installedChunks, chunkId) && installedChunks[chunkId]) {
-/******/ 				resolves.push(installedChunks[chunkId][0]);
-/******/ 			}
-/******/ 			installedChunks[chunkId] = 0;
-/******/ 		}
-/******/ 		for(moduleId in moreModules) {
-/******/ 			if(Object.prototype.hasOwnProperty.call(moreModules, moduleId)) {
-/******/ 				modules[moduleId] = moreModules[moduleId];
-/******/ 			}
-/******/ 		}
-/******/ 		if(parentJsonpFunction) parentJsonpFunction(data);
-/******/
-/******/ 		while(resolves.length) {
-/******/ 			resolves.shift()();
-/******/ 		}
-/******/
-/******/ 		// add entry modules from loaded chunk to deferred list
-/******/ 		deferredModules.push.apply(deferredModules, executeModules || []);
-/******/
-/******/ 		// run deferred modules when all chunks ready
-/******/ 		return checkDeferredModules();
-/******/ 	};
-/******/ 	function checkDeferredModules() {
-/******/ 		var result;
-/******/ 		for(var i = 0; i < deferredModules.length; i++) {
-/******/ 			var deferredModule = deferredModules[i];
-/******/ 			var fulfilled = true;
-/******/ 			for(var j = 1; j < deferredModule.length; j++) {
-/******/ 				var depId = deferredModule[j];
-/******/ 				if(installedChunks[depId] !== 0) fulfilled = false;
-/******/ 			}
-/******/ 			if(fulfilled) {
-/******/ 				deferredModules.splice(i--, 1);
-/******/ 				result = __webpack_require__(__webpack_require__.s = deferredModule[0]);
-/******/ 			}
-/******/ 		}
-/******/
-/******/ 		return result;
-/******/ 	}
-/******/
->>>>>>> f29445d4
 /******/ 	// The module cache
 /******/ 	var installedModules = {};
 /******/
@@ -263,70 +208,6 @@
 /******/ 		return module.exports;
 /******/ 	}
 /******/
-<<<<<<< HEAD
-=======
-/******/ 	// This file contains only the entry chunk.
-/******/ 	// The chunk loading function for additional chunks
-/******/ 	__webpack_require__.e = function requireEnsure(chunkId) {
-/******/ 		var promises = [];
-/******/
-/******/
-/******/ 		// JSONP chunk loading for javascript
-/******/
-/******/ 		var installedChunkData = installedChunks[chunkId];
-/******/ 		if(installedChunkData !== 0) { // 0 means "already installed".
-/******/
-/******/ 			// a Promise means "currently loading".
-/******/ 			if(installedChunkData) {
-/******/ 				promises.push(installedChunkData[2]);
-/******/ 			} else {
-/******/ 				// setup Promise in chunk cache
-/******/ 				var promise = new Promise(function(resolve, reject) {
-/******/ 					installedChunkData = installedChunks[chunkId] = [resolve, reject];
-/******/ 				});
-/******/ 				promises.push(installedChunkData[2] = promise);
-/******/
-/******/ 				// start chunk loading
-/******/ 				var script = document.createElement('script');
-/******/ 				var onScriptComplete;
-/******/
-/******/ 				script.charset = 'utf-8';
-/******/ 				script.timeout = 120;
-/******/ 				if (__webpack_require__.nc) {
-/******/ 					script.setAttribute("nonce", __webpack_require__.nc);
-/******/ 				}
-/******/ 				script.src = jsonpScriptSrc(chunkId);
-/******/
-/******/ 				// create error before stack unwound to get useful stacktrace later
-/******/ 				var error = new Error();
-/******/ 				onScriptComplete = function (event) {
-/******/ 					// avoid mem leaks in IE.
-/******/ 					script.onerror = script.onload = null;
-/******/ 					clearTimeout(timeout);
-/******/ 					var chunk = installedChunks[chunkId];
-/******/ 					if(chunk !== 0) {
-/******/ 						if(chunk) {
-/******/ 							var errorType = event && (event.type === 'load' ? 'missing' : event.type);
-/******/ 							var realSrc = event && event.target && event.target.src;
-/******/ 							error.message = 'Loading chunk ' + chunkId + ' failed.\n(' + errorType + ': ' + realSrc + ')';
-/******/ 							error.name = 'ChunkLoadError';
-/******/ 							error.type = errorType;
-/******/ 							error.request = realSrc;
-/******/ 							chunk[1](error);
-/******/ 						}
-/******/ 						installedChunks[chunkId] = undefined;
-/******/ 					}
-/******/ 				};
-/******/ 				var timeout = setTimeout(function(){
-/******/ 					onScriptComplete({ type: 'timeout', target: script });
-/******/ 				}, 120000);
-/******/ 				script.onerror = script.onload = onScriptComplete;
-/******/ 				document.head.appendChild(script);
-/******/ 			}
-/******/ 		}
-/******/ 		return Promise.all(promises);
-/******/ 	};
->>>>>>> f29445d4
 /******/
 /******/ 	// expose the modules object (__webpack_modules__)
 /******/ 	__webpack_require__.m = modules;
@@ -349,7 +230,7 @@
 /*!*******************!*\
   !*** ./aEntry.js ***!
   \*******************/
-/*! other exports [maybe provided (runtime-defined)] [no usage info] */
+/*! exports [maybe provided (runtime-defined)] [no usage info] */
 /*! runtime requirements: __webpack_require__ */
 /***/ (function(__unusedmodule, __unusedexports, __webpack_require__) {
 
@@ -373,7 +254,10 @@
 /******/ 		// This file contains only the entry chunk.
 /******/ 		// The chunk loading function for additional chunks
 /******/ 		__webpack_require__.e = function requireEnsure(chunkId) {
-/******/ 			return Promise.all(Object.keys(__webpack_require__.f).reduce(function(promises, key) { __webpack_require__.f[key](chunkId, promises); return promises; }, []));
+/******/ 			return Promise.all(Object.keys(__webpack_require__.f).reduce(function(promises, key) {
+/******/ 				__webpack_require__.f[key](chunkId, promises);
+/******/ 				return promises;
+/******/ 			}, []));
 /******/ 		};
 /******/ 	}();
 /******/ 	
@@ -448,53 +332,62 @@
 /******/ 			[3,"router_js","aPage"]
 /******/ 		];
 /******/ 		
+/******/ 		
 /******/ 		__webpack_require__.f.j = function(chunkId, promises) {
 /******/ 			// JSONP chunk loading for javascript
-/******/ 			var installedChunkData = installedChunks[chunkId];
+/******/ 			var installedChunkData = Object.prototype.hasOwnProperty.call(installedChunks, chunkId) ? installedChunks[chunkId] : undefined;
 /******/ 			if(installedChunkData !== 0) { // 0 means "already installed".
 /******/ 		
 /******/ 				// a Promise means "currently loading".
 /******/ 				if(installedChunkData) {
 /******/ 					promises.push(installedChunkData[2]);
 /******/ 				} else {
-/******/ 					// setup Promise in chunk cache
-/******/ 					var promise = new Promise(function(resolve, reject) {
-/******/ 						installedChunkData = installedChunks[chunkId] = [resolve, reject];
-/******/ 					});
-/******/ 					promises.push(installedChunkData[2] = promise);
-/******/ 		
-/******/ 					// start chunk loading
-/******/ 					var url = __webpack_require__.p + __webpack_require__.u(chunkId);
-/******/ 					var loadingEnded = function() { if(installedChunks[chunkId]) return installedChunks[chunkId][1]; if(installedChunks[chunkId] !== 0) installedChunks[chunkId] = undefined; };
-/******/ 					var script = document.createElement('script');
-/******/ 					var onScriptComplete;
-/******/ 		
-/******/ 					script.charset = 'utf-8';
-/******/ 					script.timeout = 120;
-/******/ 					if (__webpack_require__.nc) {
-/******/ 						script.setAttribute("nonce", __webpack_require__.nc);
-/******/ 					}
-/******/ 					script.src = url;
-/******/ 		
-/******/ 					onScriptComplete = function (event) {
-/******/ 						// avoid mem leaks in IE.
-/******/ 						script.onerror = script.onload = null;
-/******/ 						clearTimeout(timeout);
-/******/ 						var reportError = loadingEnded();
-/******/ 						if(reportError) {
-/******/ 							var errorType = event && (event.type === 'load' ? 'missing' : event.type);
-/******/ 							var realSrc = event && event.target && event.target.src;
-/******/ 							var error = new Error('Loading chunk ' + chunkId + ' failed.\n(' + errorType + ': ' + realSrc + ')');
-/******/ 							error.type = errorType;
-/******/ 							error.request = realSrc;
-/******/ 							reportError(error);
+/******/ 					if(true) { // all chunks have JS
+/******/ 						// setup Promise in chunk cache
+/******/ 						var promise = new Promise(function(resolve, reject) {
+/******/ 							installedChunkData = installedChunks[chunkId] = [resolve, reject];
+/******/ 						});
+/******/ 						promises.push(installedChunkData[2] = promise);
+/******/ 		
+/******/ 						// start chunk loading
+/******/ 						var url = __webpack_require__.p + __webpack_require__.u(chunkId);
+/******/ 						var loadingEnded = function() {
+/******/ 							if(Object.prototype.hasOwnProperty.call(installedChunks, chunkId) && installedChunks[chunkId]) return installedChunks[chunkId][1];
+/******/ 							if(installedChunks[chunkId] !== 0) installedChunks[chunkId] = undefined;
+/******/ 						};
+/******/ 						var script = document.createElement('script');
+/******/ 						var onScriptComplete;
+/******/ 		
+/******/ 						script.charset = 'utf-8';
+/******/ 						script.timeout = 120;
+/******/ 						if (__webpack_require__.nc) {
+/******/ 							script.setAttribute("nonce", __webpack_require__.nc);
 /******/ 						}
-/******/ 					};
-/******/ 					var timeout = setTimeout(function(){
-/******/ 						onScriptComplete({ type: 'timeout', target: script });
-/******/ 					}, 120000);
-/******/ 					script.onerror = script.onload = onScriptComplete;
-/******/ 					document.head.appendChild(script);
+/******/ 						script.src = url;
+/******/ 		
+/******/ 						// create error before stack unwound to get useful stacktrace later
+/******/ 						var error = new Error();
+/******/ 						onScriptComplete = function (event) {
+/******/ 							// avoid mem leaks in IE.
+/******/ 							script.onerror = script.onload = null;
+/******/ 							clearTimeout(timeout);
+/******/ 							var reportError = loadingEnded();
+/******/ 							if(reportError) {
+/******/ 								var errorType = event && (event.type === 'load' ? 'missing' : event.type);
+/******/ 								var realSrc = event && event.target && event.target.src;
+/******/ 								error.message = 'Loading chunk ' + chunkId + ' failed.\n(' + errorType + ': ' + realSrc + ')';
+/******/ 								error.name = 'ChunkLoadError';
+/******/ 								error.type = errorType;
+/******/ 								error.request = realSrc;
+/******/ 								reportError(error);
+/******/ 							}
+/******/ 						};
+/******/ 						var timeout = setTimeout(function(){
+/******/ 							onScriptComplete({ type: 'timeout', target: script });
+/******/ 						}, 120000);
+/******/ 						script.onerror = script.onload = onScriptComplete;
+/******/ 						document.head.appendChild(script);
+/******/ 					} else installedChunks[chunkId] = 0;
 /******/ 		
 /******/ 					// no HMR
 /******/ 				}
@@ -524,6 +417,7 @@
 /******/ 					result = __webpack_require__(__webpack_require__.s = deferredModule[0]);
 /******/ 				}
 /******/ 			}
+/******/ 			// no prefetch
 /******/ 			return result;
 /******/ 		}
 /******/ 		__webpack_require__.x = function() {
@@ -542,7 +436,7 @@
 /******/ 			var moduleId, chunkId, i = 0, resolves = [];
 /******/ 			for(;i < chunkIds.length; i++) {
 /******/ 				chunkId = chunkIds[i];
-/******/ 				if(installedChunks[chunkId]) {
+/******/ 				if(Object.prototype.hasOwnProperty.call(installedChunks, chunkId) && installedChunks[chunkId]) {
 /******/ 					resolves.push(installedChunks[chunkId][0]);
 /******/ 				}
 /******/ 				installedChunks[chunkId] = 0;
@@ -590,7 +484,7 @@
 /*!******************!*\
   !*** ./aPage.js ***!
   \******************/
-/*! other exports [maybe provided (runtime-defined)] [no usage info] */
+/*! exports [maybe provided (runtime-defined)] [no usage info] */
 /*! runtime requirements: module */
 /***/ (function(module) {
 
@@ -609,14 +503,13 @@
 
 ```
 Hash: 0a1b2c3d4e5f6a7b8c9d
-<<<<<<< HEAD
-Version: webpack 5.0.0-alpha.11
+Version: webpack 5.0.0-alpha.18
               Asset       Size       Chunks             Chunk Names
-     aPage.chunk.js  365 bytes      {aPage}  [emitted]  aPage
-     bPage.chunk.js  365 bytes      {bPage}  [emitted]  bPage
-    pageA.bundle.js   10.3 KiB      {pageA}  [emitted]  pageA
-    pageB.bundle.js   10.3 KiB      {pageB}  [emitted]  pageB
-router_js.bundle.js   2.42 KiB  {router_js}  [emitted]
+     aPage.chunk.js  359 bytes      {aPage}  [emitted]  aPage
+     bPage.chunk.js  359 bytes      {bPage}  [emitted]  bPage
+    pageA.bundle.js     11 KiB      {pageA}  [emitted]  pageA
+    pageB.bundle.js     11 KiB      {pageB}  [emitted]  pageB
+router_js.bundle.js   2.41 KiB  {router_js}  [emitted]
 Entrypoint pageA = router_js.bundle.js aPage.chunk.js pageA.bundle.js
 Entrypoint pageB = router_js.bundle.js bPage.chunk.js pageB.bundle.js
 chunk {aPage} aPage.chunk.js (aPage) 59 bytes [initial] [rendered] reused as split chunk (cache group: default)
@@ -635,14 +528,14 @@
      [used exports unknown]
      context element ./bPage [4] . lazy ^\.\/.*Page$ namespace object ./bPage
      cjs require ./bPage [5] ./bEntry.js 3:7-25
-chunk {pageA} pageA.bundle.js (pageA) 87 bytes (javascript) 5.89 KiB (runtime) [entry] [rendered]
+chunk {pageA} pageA.bundle.js (pageA) 87 bytes (javascript) 6.37 KiB (runtime) [entry] [rendered]
     > ./aEntry pageA
     > ./router pageA
  [0] ./aEntry.js 87 bytes {pageA} [built]
      [used exports unknown]
      entry ./aEntry pageA
      + 7 hidden chunk modules
-chunk {pageB} pageB.bundle.js (pageB) 87 bytes (javascript) 5.89 KiB (runtime) [entry] [rendered]
+chunk {pageB} pageB.bundle.js (pageB) 87 bytes (javascript) 6.37 KiB (runtime) [entry] [rendered]
     > ./bEntry pageB
     > ./router pageB
  [5] ./bEntry.js 87 bytes {pageB} [built]
@@ -666,68 +559,18 @@
  [4] . lazy ^\.\/.*Page$ namespace object 160 bytes {router_js} [built]
      [used exports unknown]
      import() context lazy . [3] ./router.js 15:1-59
-=======
-Version: webpack 4.39.0
-               Asset       Size  Chunks             Chunk Names
-      aPage.chunk.js  297 bytes       0  [emitted]  aPage
-      bPage.chunk.js  291 bytes       1  [emitted]  bPage
-     pageA.bundle.js   9.65 KiB       3  [emitted]  pageA
-pageA~pageB.chunk.js   2.04 KiB       2  [emitted]  pageA~pageB
-     pageB.bundle.js   9.65 KiB       4  [emitted]  pageB
-Entrypoint pageA = pageA~pageB.chunk.js aPage.chunk.js pageA.bundle.js
-Entrypoint pageB = pageA~pageB.chunk.js bPage.chunk.js pageB.bundle.js
-chunk    {0} aPage.chunk.js (aPage) 59 bytes <{1}> <{2}> <{4}> ={2}= ={3}= >{1}< [initial] [rendered] reused as split chunk (cache group: default)
-    > ./aPage [6] . lazy ^\.\/.*Page$ namespace object ./aPage
-    > ./aPage [6] . lazy ^\.\/.*Page$ namespace object ./aPage
-    > pageA
- [1] ./aPage.js 59 bytes {0} [built]
-     cjs require ./aPage [5] ./aEntry.js 3:7-25
-     context element ./aPage [6] . lazy ^\.\/.*Page$ namespace object ./aPage
-chunk    {1} bPage.chunk.js (bPage) 59 bytes <{0}> <{2}> <{3}> ={2}= ={4}= >{0}< [initial] [rendered] reused as split chunk (cache group: default)
-    > ./bPage [6] . lazy ^\.\/.*Page$ namespace object ./bPage
-    > ./bPage [6] . lazy ^\.\/.*Page$ namespace object ./bPage
-    > pageB
- [3] ./bPage.js 59 bytes {1} [built]
-     context element ./bPage [6] . lazy ^\.\/.*Page$ namespace object ./bPage
-     cjs require ./bPage [8] ./bEntry.js 3:7-25
-chunk    {2} pageA~pageB.chunk.js (pageA~pageB) 950 bytes ={0}= ={1}= ={3}= ={4}= >{0}< >{1}< [initial] [rendered] split chunk (cache group: default) (name: pageA~pageB)
-    > pageA
-    > pageB
- [0] ./render.js 58 bytes {2} [built]
-     cjs require ./render [2] ./router.js 1:13-32
-     cjs require ./render [5] ./aEntry.js 2:13-32
-     cjs require ./render [8] ./bEntry.js 2:13-32
- [2] ./router.js 732 bytes {2} [built]
-     single entry ./router [4] multi ./aEntry ./router pageA[1]
-     single entry ./router [7] multi ./bEntry ./router pageB[1]
- [6] . lazy ^\.\/.*Page$ namespace object 160 bytes {2} [built]
-     import() context lazy . [2] ./router.js 15:1-59
-chunk    {3} pageA.bundle.js (pageA) 127 bytes ={0}= ={2}= >{1}< [entry] [rendered]
-    > pageA
- [4] multi ./aEntry ./router 40 bytes {3} [built]
-     multi entry 
- [5] ./aEntry.js 87 bytes {3} [built]
-     single entry ./aEntry [4] multi ./aEntry ./router pageA[0]
-chunk    {4} pageB.bundle.js (pageB) 127 bytes ={1}= ={2}= >{0}< [entry] [rendered]
-    > pageB
- [7] multi ./bEntry ./router 40 bytes {4} [built]
-     multi entry 
- [8] ./bEntry.js 87 bytes {4} [built]
-     single entry ./bEntry [7] multi ./bEntry ./router pageB[0]
->>>>>>> f29445d4
 ```
 
 ## Production mode
 
 ```
 Hash: 0a1b2c3d4e5f6a7b8c9d
-<<<<<<< HEAD
-Version: webpack 5.0.0-alpha.11
+Version: webpack 5.0.0-alpha.18
               Asset       Size       Chunks             Chunk Names
      aPage.chunk.js  129 bytes      {aPage}  [emitted]  aPage
      bPage.chunk.js  129 bytes      {bPage}  [emitted]  bPage
-    pageA.bundle.js   2.27 KiB      {pageA}  [emitted]  pageA
-    pageB.bundle.js   2.27 KiB      {pageB}  [emitted]  pageB
+    pageA.bundle.js   2.44 KiB      {pageA}  [emitted]  pageA
+    pageB.bundle.js   2.44 KiB      {pageB}  [emitted]  pageB
 router_js.bundle.js  630 bytes  {router_js}  [emitted]
 Entrypoint pageA = router_js.bundle.js aPage.chunk.js pageA.bundle.js
 Entrypoint pageB = router_js.bundle.js bPage.chunk.js pageB.bundle.js
@@ -745,13 +588,13 @@
  [194] ./bPage.js 59 bytes {bPage} [built]
        context element ./bPage [245] . lazy ^\.\/.*Page$ namespace object ./bPage
        cjs require ./bPage [857] ./bEntry.js 3:7-25
-chunk {pageA} pageA.bundle.js (pageA) 87 bytes (javascript) 5.9 KiB (runtime) [entry] [rendered]
+chunk {pageA} pageA.bundle.js (pageA) 87 bytes (javascript) 6.37 KiB (runtime) [entry] [rendered]
     > ./aEntry pageA
     > ./router pageA
  [557] ./aEntry.js 87 bytes {pageA} [built]
        entry ./aEntry pageA
      + 7 hidden chunk modules
-chunk {pageB} pageB.bundle.js (pageB) 87 bytes (javascript) 5.9 KiB (runtime) [entry] [rendered]
+chunk {pageB} pageB.bundle.js (pageB) 87 bytes (javascript) 6.37 KiB (runtime) [entry] [rendered]
     > ./bEntry pageB
     > ./router pageB
  [857] ./bEntry.js 87 bytes {pageB} [built]
@@ -771,53 +614,4 @@
        cjs require ./render [557] ./aEntry.js 2:13-32
        cjs require ./render [840] ./router.js 1:13-32
        cjs require ./render [857] ./bEntry.js 2:13-32
-=======
-Version: webpack 4.39.0
-               Asset       Size  Chunks             Chunk Names
-      aPage.chunk.js  122 bytes       0  [emitted]  aPage
-      bPage.chunk.js  123 bytes       1  [emitted]  bPage
-     pageA.bundle.js    2.3 KiB       3  [emitted]  pageA
-pageA~pageB.chunk.js  559 bytes       2  [emitted]  pageA~pageB
-     pageB.bundle.js    2.3 KiB       4  [emitted]  pageB
-Entrypoint pageA = pageA~pageB.chunk.js aPage.chunk.js pageA.bundle.js
-Entrypoint pageB = pageA~pageB.chunk.js bPage.chunk.js pageB.bundle.js
-chunk    {0} aPage.chunk.js (aPage) 59 bytes <{1}> <{2}> <{4}> ={2}= ={3}= >{1}< [initial] [rendered] reused as split chunk (cache group: default)
-    > ./aPage [6] . lazy ^\.\/.*Page$ namespace object ./aPage
-    > ./aPage [6] . lazy ^\.\/.*Page$ namespace object ./aPage
-    > pageA
- [1] ./aPage.js 59 bytes {0} [built]
-     cjs require ./aPage [5] ./aEntry.js 3:7-25
-     context element ./aPage [6] . lazy ^\.\/.*Page$ namespace object ./aPage
-chunk    {1} bPage.chunk.js (bPage) 59 bytes <{0}> <{2}> <{3}> ={2}= ={4}= >{0}< [initial] [rendered] reused as split chunk (cache group: default)
-    > ./bPage [6] . lazy ^\.\/.*Page$ namespace object ./bPage
-    > ./bPage [6] . lazy ^\.\/.*Page$ namespace object ./bPage
-    > pageB
- [3] ./bPage.js 59 bytes {1} [built]
-     context element ./bPage [6] . lazy ^\.\/.*Page$ namespace object ./bPage
-     cjs require ./bPage [8] ./bEntry.js 3:7-25
-chunk    {2} pageA~pageB.chunk.js (pageA~pageB) 950 bytes ={0}= ={1}= ={3}= ={4}= >{0}< >{1}< [initial] [rendered] split chunk (cache group: default) (name: pageA~pageB)
-    > pageA
-    > pageB
- [0] ./render.js 58 bytes {2} [built]
-     cjs require ./render [2] ./router.js 1:13-32
-     cjs require ./render [5] ./aEntry.js 2:13-32
-     cjs require ./render [8] ./bEntry.js 2:13-32
- [2] ./router.js 732 bytes {2} [built]
-     single entry ./router [4] multi ./aEntry ./router pageA[1]
-     single entry ./router [7] multi ./bEntry ./router pageB[1]
- [6] . lazy ^\.\/.*Page$ namespace object 160 bytes {2} [built]
-     import() context lazy . [2] ./router.js 15:1-59
-chunk    {3} pageA.bundle.js (pageA) 127 bytes ={0}= ={2}= >{1}< [entry] [rendered]
-    > pageA
- [4] multi ./aEntry ./router 40 bytes {3} [built]
-     multi entry 
- [5] ./aEntry.js 87 bytes {3} [built]
-     single entry ./aEntry [4] multi ./aEntry ./router pageA[0]
-chunk    {4} pageB.bundle.js (pageB) 127 bytes ={1}= ={2}= >{0}< [entry] [rendered]
-    > pageB
- [7] multi ./bEntry ./router 40 bytes {4} [built]
-     multi entry 
- [8] ./bEntry.js 87 bytes {4} [built]
-     single entry ./bEntry [7] multi ./bEntry ./router pageB[0]
->>>>>>> f29445d4
 ```