--- conflicted
+++ resolved
@@ -101,7 +101,7 @@
 /*!********************!*\
   !*** ./example.js ***!
   \********************/
-/*! other exports [maybe provided (runtime-defined)] [no usage info] */
+/*! exports [maybe provided (runtime-defined)] [no usage info] */
 /*! runtime requirements:  */
 /***/ (function() {
 
@@ -161,7 +161,7 @@
 /*!********************!*\
   !*** ./example.js ***!
   \********************/
-/*! other exports [maybe provided (runtime-defined)] [no usage info] */
+/*! exports [maybe provided (runtime-defined)] [no usage info] */
 /*! runtime requirements: __webpack_require__ */
 /***/ (function(__unusedmodule, __unusedexports, __webpack_require__) {
 
@@ -175,7 +175,7 @@
 /*!*************************!*\
   !*** ./mobile-stuff.js ***!
   \*************************/
-/*! other exports [maybe provided (runtime-defined)] [no usage info] */
+/*! exports [maybe provided (runtime-defined)] [no usage info] */
 /*! runtime requirements:  */
 /***/ (function() {
 
@@ -191,15 +191,11 @@
 
 ```
 Hash: 0a1b2c3d4e5f6a7b8c9d
-<<<<<<< HEAD
-Version: webpack 5.0.0-alpha.11
-=======
-Version: webpack 4.39.0
->>>>>>> f29445d4
+Version: webpack 5.0.0-alpha.18
 Child mobile:
     Hash: 0a1b2c3d4e5f6a7b8c9d
-        Asset      Size  Chunks             Chunk Names
-    mobile.js  1.91 KiB     {0}  [emitted]  main
+        Asset     Size  Chunks             Chunk Names
+    mobile.js  1.9 KiB     {0}  [emitted]  main
     Entrypoint main = mobile.js
     chunk {0} mobile.js (main) 114 bytes [entry] [rendered]
         > ./example main
@@ -212,7 +208,7 @@
 Child desktop:
     Hash: 0a1b2c3d4e5f6a7b8c9d
          Asset      Size  Chunks             Chunk Names
-    desktop.js  1.55 KiB     {0}  [emitted]  main
+    desktop.js  1.54 KiB     {0}  [emitted]  main
     Entrypoint main = desktop.js
     chunk {0} desktop.js (main) 94 bytes [entry] [rendered]
         > ./example main
@@ -225,11 +221,7 @@
 
 ```
 Hash: 0a1b2c3d4e5f6a7b8c9d
-<<<<<<< HEAD
-Version: webpack 5.0.0-alpha.11
-=======
-Version: webpack 4.39.0
->>>>>>> f29445d4
+Version: webpack 5.0.0-alpha.18
 Child mobile:
     Hash: 0a1b2c3d4e5f6a7b8c9d
         Asset       Size  Chunks             Chunk Names
