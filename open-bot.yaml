bot: "webpack-bot"
rules:
  # Add ci-ok, ci-not-ok labels depending on travis status
  # comment to point the user to the results
  # comment in case of success
  - filters:
      open: true
      pull_request:
        mergeable: true
      status_1:
        context: "continuous-integration/travis-ci/pr"
      status_2:
        context: "continuous-integration/appveyor/pr"
      ensure_1:
        value: "{{status_1.state}}"
        equals: "success"
      ensure_2:
        value: "{{status_2.state}}"
        equals: "success"
    actions:
      label:
        add: "PR: CI-ok"
        remove: "PR: CI-not-ok"
      comment:
        identifier: "ci-result"
        message: |-
          Thank you for your pull request! The most important CI builds succeeded, we’ll review the pull request soon.
  - filters:
      open: true
      pull_request:
        mergeable: true
      status_1:
        context: "continuous-integration/travis-ci/pr"
      status_2:
        context: "continuous-integration/appveyor/pr"
      any:
        ensure_1:
          value: "{{status_1.state}}"
          equals: "failure"
        ensure_2:
          value: "{{status_2.state}}"
          equals: "failure"
      not:
        any:
          ensure_3:
            value: "{{status_1.state}}"
            equals: "pending"
          ensure_4:
            value: "{{status_2.state}}"
            equals: "pending"
    actions:
      label:
        add: "PR: CI-not-ok"
        remove: "PR: CI-ok"
      set:
        id: report_ci
        value: yep

  # Report specific error message if jest for basic tests fails
  - filters:
      ensure:
        value: "{{report_ci}}"
        equals: yep
      commit: true
      status:
        context: "continuous-integration/travis-ci/pr"
      travis_job:
        state: "failed"
        allow_failure: false
        config:
          env: JOB_PART=basic
      fetch: travis_job.log
      string_cleanup:
        id: logResult
        value: "{{{fetch}}}"
        remove:
          - ".\\[2K.\\[1G|.\\[999D.\\[K"
          - "^[\\s\\S]+?\\$ yarn travis:\\$JOB_PART.*\n"
          - "\\$ node --max-old-space-size=4096.*\n"
          - ".+rimraf coverage"
          - "yarn run.+\n"
          - "\\(node:\\d+\\) (\\[DEP0005\\]|DeprecationWarning).+\n"
          - "\\$ yarn (cover|test):.+\n"
          - "Ran all test suites.\n[\\s\\S]*"
          - "error Command failed with exit code \\d+.\n"
          - "info Visit https://yarnpkg.com/en/docs/cli/run for documentation about this command.\n"
          - "Force exiting Jest\n\nHave you considered.+"
          - "=============================== Coverage summary ===============================[\\s\\S]+?================================================================================"
          - " *PASS *test/.*\n"
          - "^\\s+\n|\\s+$"
      string_cleanup_1:
        id: firstError
        value: "{{{logResult}}}"
        remove:
          - "\n\n(  ●| FAIL)[\\s\\S]*"
          - "Test Suites:[\\s\\S]*"
          - "\\s+$"
      string_cleanup_2:
        id: remainingErrors
        value: "{{{logResult}}}"
        remove:
          - "^[\\s\\S]+?(?=\n\n(  ●| FAIL)|$)"
          - "^\n+"
          - "Test Suites:[\\s\\S]*"
          - "\\s+$"
      string_cleanup_3:
        id: summary
        value: "{{{logResult}}}"
        remove:
          - "^[\\s\\S]+?(?=Test Suites:)"
          - "\\s+$"
    actions:
      comment:
        identifier: "ci-result"
        message: |-
          The basic integration tests failed.

          @{{commit.author.login}} Please review the following output log for errors:

          ```text
          {{{firstError}}}
          ```
          {{#if remainingErrors}}
          <details>
            <summary>Show remaining errors</summary>

          ```text
          {{{remainingErrors}}}
          ```
          </details>
          {{/if}}

          ```text
          {{{summary}}}
          ```

          See [complete report here]({{status.target_url}}).
      set:
        id: report_ci
        value: nope

  # Report specific error message if jest for integration tests fails
  - filters:
      ensure:
        value: "{{report_ci}}"
        equals: yep
      commit: true
      status:
        context: "continuous-integration/travis-ci/pr"
      travis_job:
        state: "failed"
        allow_failure: false
        config:
          env: JOB_PART=integration
      fetch: travis_job.log
      string_cleanup:
        id: logResult
        value: "{{{fetch}}}"
        remove:
          - ".\\[2K.\\[1G|.\\[999D.\\[K"
          - "^[\\s\\S]+?\\$ yarn travis:\\$JOB_PART.*\n"
          - "\\$ node --max-old-space-size=4096.*\n"
          - ".+rimraf coverage"
          - "yarn run.+\n"
          - "\\(node:\\d+\\) (\\[DEP0005\\]|DeprecationWarning).+\n"
          - "\\$ yarn (cover|test):.+\n"
          - "The command \"yarn travis:\\$JOB_PART\" exited[\\s\\S]*"
          - "Ran all test suites.+\n"
          - "error Command failed with exit code \\d+.\n"
          - "info Visit https://yarnpkg.com/en/docs/cli/run for documentation about this command.\n"
          - "Force exiting Jest\n\nHave you considered.+"
          - "=============================== Coverage summary ===============================[\\s\\S]+?================================================================================"
          - " *PASS *test/.*\n"
          - "^\\s+\n|\\s+$"
      string_cleanup_1:
        id: firstError
        value: "{{{logResult}}}"
        remove:
          - "\n\n(  ●| FAIL)[\\s\\S]*"
          - "Test Suites:[\\s\\S]*"
          - "\\s+$"
      string_cleanup_2:
        id: remainingErrors
        value: "{{{logResult}}}"
        remove:
          - "^[\\s\\S]+?(?=\n\n(  ●| FAIL)|$)"
          - "^\n+"
          - "Test Suites:[\\s\\S]*"
          - "\\s+$"
      string_cleanup_3:
        id: summary
        value: "{{{logResult}}}"
        remove:
          - "^[\\s\\S]+?(?=Test Suites:)"
          - "\\s+$"
    actions:
      comment:
        identifier: "ci-result"
        message: |-
          The basic integration tests succeeded, but the full suite failed.

          @{{commit.author.login}} Please review the following output log for errors:

          ```text
          {{{firstError}}}
          ```
          {{#if remainingErrors}}
          <details>
            <summary>Show remaining errors</summary>

          ```text
          {{{remainingErrors}}}
          ```
          </details>
          {{/if}}

          ```text
          {{{summary}}}
          ```

          See [complete report here]({{status.target_url}}).
      set:
        id: report_ci
        value: nope

  # Report specific error message if jest for unit tests or liniting fails
  - filters:
      ensure:
        value: "{{report_ci}}"
        equals: yep
      commit: true
<<<<<<< HEAD
    permission:
      user: "{{review.user.login}}"
    not:
      label: "review-outdated"
    ensure:
      value: "{{commit.author.login}}"
      notEquals: "{{review.user.login}}"
  actions:
    label:
      add: "PR: review-outdated"
      remove:
      - "PR: reviewed-approved"
      - "PR: reviewed-changes-requested"
      - "PR: unreviewed"
      - "PR: reviewed"
    comment:
      identifier: "review-outdated"
      message: |-
        @{{commit.author.login}} Thanks for your update.

        I labeled the Pull Request so reviewers will review it again.

        @{{review.user.login}} Please review the new changes.
- filters:
    open: true
    commit: true
    not:
      review:
        state: APPROVED|CHANGES_REQUESTED
  actions:
    label: "PR: unreviewed"



# add non-master and next label to pull request to other branch
- filters:
    pull_request:
      base_ref: "^master$"
  actions:
    label:
      remove: "PR: non-master"
- filters:
    pull_request:
      base_ref: "^next$"
  actions:
    label:
      add: "PR: next"
      remove: "PR: non-master"
- filters:
    pull_request:
      base_ref: "^(?!master$)(?!next$)"
  actions:
    label:
      add: "PR: non-master"
      remove: "PR: next"



# add non-master label to pull request to other branch
- filters:
    open: true
    age:
      minimum: 1d
      maximum: 1w
    pull_request:
      head_ref: "^master$"
    permission: "read|none"
  actions:
    comment:
      identifier: "head-master"
      edit: true
      message: |-
        Hi @{{pull_request.user.login}}.

        Just a little hint from a friendly bot about the best practice when submitting pull requests:

        > Don't submit pull request from your own `master` branch. It's recommended to create a feature branch for the PR.

        *You don't have to change it for this PR, just make sure to follow this hint the next time you submit a PR.*



# add "Send a PR" label when somebody with write permission say it
- filters:
    open: true
    comment: "[Ss]end a [Pp][Rr]"
    permission:
      user: "{{comment.actor.login}}"
  actions:
    label: "Send a PR"



# Move issue task
- filters:
    open: true
    comment: "\\s*@webpack-bot\\s+move\\s+(?:to\\s+)?([a-z0-9_\\-\\.]+/[a-z0-9_\\-\\.]+)\\s*([\\s\\S]*)$"
    not:
      comment_1:
        matching: "moved\\-by\\-bot"
        author: "."
    permission:
      user: "{{comment.actor.login}}"
  actions:
    new_issue:
      target: "{{{comment_match.[1]}}}"
      body: |-
        {{{issue.body}}}

        ---

        This issue was moved from {{owner}}/{{repo}}#{{issue.number}} by @{{comment.actor.login}}. Original issue was by @{{issue.user.login}}.

        {{{comment_match.[2]}}}
    comment:
      identifier: moved-by-bot
      message: |-
        I've moved it to {{comment_match.[1]}}.
    close: true



# mark inactive issues with inactive label
# close them when no activity after warning
- filters:
    issue: true
    open: true
    not:
      label: inactive
    ensure:
      value: "{{issue.reactions.[+1]}}"
      range: "< 10"
    last_action_age: 13w # three months
  actions:
    comment:
      identifer: inactive-warning
      message: |-
        **This issue had no activity for at least three months.**

        It's subject to automatic issue closing if there is no activity in the next 15 days.
    label: inactive
- filters:
    open: true
    label: inactive
    last_action_age:
      maximum: 13w # three months
  actions:
    label:
      remove:
      - inactive
- filters:
    open: true
    label: inactive
    last_action_age:
      minimum: 15d
      includeBotActions: true
  actions:
    close: true
    comment:
      identifer: inactive-close
      message: |-
        Issue was closed because of inactivity.

        If you think this is still a valid issue, please file a new issue with additional information.


# Add action actions box to each pull request
- filters:
    pull_request: true
    open: true
    not:
=======
      status:
        context: "continuous-integration/travis-ci/pr"
      travis_job:
        state: "failed"
        allow_failure: false
        config:
          env: JOB_PART=lint-unit
      fetch: travis_job.log
      string_cleanup:
        id: logResult
        value: "{{{fetch}}}"
        remove:
          - ".\\[2K.\\[1G|.\\[999D.\\[K"
          - "^[\\s\\S]+?\\$ yarn travis:\\$JOB_PART.*\n"
          - "\\$ node --max-old-space-size=4096.*\n"
          - ".+rimraf coverage"
          - "yarn run.+\n"
          - "\\(node:\\d+\\) (\\[DEP0005\\]|DeprecationWarning).+\n"
          - "\\$ yarn (unit|lint).+\n"
          - "The command \"yarn travis:\\$JOB_PART\" exited[\\s\\S]*"
          - "Ran all test suites.+\n"
          - "error Command failed with exit code \\d+.\n"
          - "info Visit https://yarnpkg.com/en/docs/cli/run for documentation about this command.\n"
          - "Force exiting Jest\n\nHave you considered.+"
          - "=============================== Coverage summary ===============================[\\s\\S]+?================================================================================"
          - " *PASS *test/.*\n"
          - "^\\s+\n|\\s+$"
    actions:
>>>>>>> a4feb6e1
      comment:
        identifier: "ci-result"
        message: |-
          The integration tests look fine, but there are code style issues or unit test failures in the Pull Request.

          @{{commit.author.login}} Please review the following output log for errors:

          ``` text
          {{{logResult}}}
          ```

          If the unit tests are outdated, you can choose to delete them and add integration tests instead. That would be great.

          See [complete report here]({{status.target_url}}).
      set:
        id: report_ci
        value: nope

  # Report a general error message
  - filters:
      ensure:
        value: "{{report_ci}}"
        equals: yep
      commit: true
      status_1:
        context: "continuous-integration/travis-ci/pr"
      status_2:
        context: "continuous-integration/appveyor/pr"
    actions:
      comment:
        identifier: "ci-result"
        message: |-
          @{{commit.author.login}} The most important CI builds failed. This way your PR can't be merged.

          Please take a look at the CI results from [travis]({{status_1.target_url}}) ({{status_1.state}}) and [appveyor]({{status_2.target_url}}) ({{status_2.state}}) and fix these issues.

  # Add tests-needed label depending on codecov status
  # comment to point the user writing test cases
  # comment in case of success
  - filters:
      open: true
      pull_request:
        mergeable: true
      status:
        context: "codecov/patch/integration"
      ensure:
        value: "{{status.state}}"
        equals: "success"
      label: "PR: tests-needed"
    actions:
      label:
        remove: "PR: tests-needed"
      comment:
        identifier: "tests-result"
        message: |-
          The minimum test ratio has been reached. Thanks!
  - filters:
      open: true
      pull_request:
        mergeable: true
      status:
        context: "codecov/patch/integration"
      ensure:
        value: "{{status.state}}"
        equals: "failure"
    actions:
      label:
        add: "PR: tests-needed"
  - filters:
      open: true
      pull_request:
        mergeable: true
      status:
        context: "codecov/patch/integration"
      ensure:
        value: "{{status.state}}"
        equals: "failure"
      age:
        value: "{{status.created_at}}"
        minimum: 1h
      permission: "read|none"
    actions:
      comment:
        identifier: "tests-result"
        message: |-
          It looks like this Pull Request doesn't include [enough test cases]({{status.target_url}}) (based on Code Coverage analysis of the PR diff).

          A PR need to be covered by tests if you add a new feature (we want to make sure that your feature is working) or if you fix a bug (we want to make sure that we don't run into a regression in future).

          @{{issue.user.login}} Please check if this is appliable to your PR and if you can add more test cases.

          Read the [test readme](https://github.com/webpack/webpack/blob/master/test/README.md) for details how to write test cases.

  # add conflict label to pull requests with conflict
  # on conflict all result labels are removed
  - filters:
      open: true
      pull_request:
        mergeable: false
    actions:
      label:
        add: "PR: conflict"
        remove:
          - "PR: tests-needed"
          - "PR: CI-ok"
          - "PR: CI-not-ok"
  - filters:
      open: true
      pull_request:
        mergeable: true
    actions:
      label:
        remove: "PR: conflict"

  # add unreviewed, reviewed, review-outdated labels
  # comment to ping reviewer
  # comment on new PR
  - filters:
      open: true
      in_order:
        commit: true
        review:
          state: APPROVED|CHANGES_REQUESTED
      ensure:
        value: "{{review.state}}"
        equals: APPROVED
      permission:
        user: "{{review.user.login}}"
    actions:
      label:
        add: "PR: reviewed-approved"
        remove:
          - "PR: review-outdated"
          - "PR: unreviewed"
          - "PR: reviewed"
  - filters:
      open: true
      in_order:
        commit: true
        review:
          state: APPROVED|CHANGES_REQUESTED
      permission:
        user: "{{review.user.login}}"
      ensure:
        value: "{{review.state}}"
        equals: CHANGES_REQUESTED
    actions:
      label:
        add: "PR: reviewed-changes-requested"
        remove:
          - "PR: review-outdated"
          - "PR: unreviewed"
          - "PR: reviewed"
  - filters:
      open: true
      in_order:
        review:
          state: APPROVED|CHANGES_REQUESTED
        commit: true
      permission:
        user: "{{review.user.login}}"
      not:
        label: "review-outdated"
      ensure:
        value: "{{commit.author.login}}"
        notEquals: "{{review.user.login}}"
    actions:
      label:
        add: "PR: review-outdated"
        remove:
          - "PR: reviewed-approved"
          - "PR: reviewed-changes-requested"
          - "PR: unreviewed"
          - "PR: reviewed"
      comment:
        identifier: "review-outdated"
        message: |-
          @{{commit.author.login}} Thanks for your update.

          I labeled the Pull Request so reviewers will review it again.

          @{{review.user.login}} Please review the new changes.
  - filters:
      open: true
      commit: true
      not:
        review:
          state: APPROVED|CHANGES_REQUESTED
    actions:
      label: "PR: unreviewed"

  # add non-master and next label to pull request to other branch
  - filters:
      pull_request:
        base_ref: "^master$"
    actions:
      label:
        remove: "PR: non-master"
  - filters:
      pull_request:
        base_ref: "^next$"
    actions:
      label:
        add: "PR: next"
        remove: "PR: non-master"
  - filters:
      pull_request:
        base_ref: "^(?!master$)(?!next$)"
    actions:
      label:
        add: "PR: non-master"
        remove: "PR: next"

  # add non-master label to pull request to other branch
  - filters:
      open: true
      age:
        minimum: 1d
        maximum: 1w
      pull_request:
        head_ref: "^master$"
      permission: "read|none"
    actions:
      comment:
        identifier: "head-master"
        edit: true
        message: |-
          Hi @{{pull_request.user.login}}.

          Just a little hint from a friendly bot about the best practice when submitting pull requests:

          > Don't submit pull request from your own `master` branch. It's recommended to create a feature branch for the PR.

          *You don't have to change it for this PR, just make sure to follow this hint the next time you submit a PR.*

  # add "Send a PR" label when somebody with write permission say it
  - filters:
      open: true
      comment: "[Ss]end a [Pp][Rr]"
      permission:
        user: "{{comment.actor.login}}"
    actions:
      label: "Send a PR"

  # Move issue task
  - filters:
      open: true
      comment:
        "\\s*@webpack-bot\\s+move\\s+(?:to\\s+)?([a-z0-9_\\-\\.]+/[a-z0-9_\\-\\.]+)\\s*([\\s\\S]*)$"
      not:
        comment_1:
          matching: "moved\\-by\\-bot"
          author: "."
      permission:
        user: "{{comment.actor.login}}"
    actions:
      new_issue:
        target: "{{{comment_match.[1]}}}"
        body: |-
          {{{issue.body}}}

          ---

          This issue was moved from {{owner}}/{{repo}}#{{issue.number}} by @{{comment.actor.login}}. Original issue was by @{{issue.user.login}}.

          {{{comment_match.[2]}}}
      comment:
        identifier: moved-by-bot
        message: |-
          I've moved it to {{comment_match.[1]}}.
      close: true

  # mark inactive issues with inactive label
  # close them when no activity after warning
  - filters:
      issue: true
      open: true
      not:
        label: inactive
      ensure:
        value: "{{issue.reactions.[+1]}}"
        range: "< 10"
      last_action_age: 26w # half a year
    actions:
      comment:
        identifer: inactive-warning
        message: |-
          **This issue had no activity for at least half a year.**

          It's subject to automatic issue closing if there is no activity in the next 15 days.
      label: inactive
  - filters:
      open: true
      label: inactive
      last_action_age:
        maximum: 26w # half a year
    actions:
      label:
        remove:
          - inactive
  - filters:
      open: true
      label: inactive
      last_action_age:
        minimum: 15d
        includeBotActions: true
    actions:
      close: true
      comment:
        identifer: inactive-close
        message: |-
          Issue was closed because of inactivity.

          If you think this is still a valid issue, please file a new issue with additional information.

  # Add action actions box to each pull request
  - filters:
      pull_request: true
      open: true
      not:
        comment:
          matching: admin-actions
          author: webpack-bot
    actions:
      comment:
        identifier: admin-actions
        message: |-
          *For maintainers only:*

          * [ ] <!-- document --> This need to be documented (issue in webpack/webpack.js.org will be filed when merged)

  # When a pull request need to be documented, create an issue in webpack/webpack.js.org when merged
  - filters:
      pull_request:
        merged: true
      comment:
        author: webpack-bot
        matching: "\\* \\[x\\] <!-- document -->"
      not:
        comment_1:
          author: webpack-bot
          matching: admin-action-document-executed
    actions:
      new_issue:
        target: webpack/webpack.js.org
        title: "Document webpack change: {{{pull_request.title}}}"
        body: |-
          <!-- documentation request from webpack/webpack -->

          *A pull request by @{{pull_request.user.login}} was merged and maintainers requested a documentation change.*

          See pull request: {{{pull_request.html_url}}}

          ---

          {{{pull_request.body}}}
      comment:
        identifier: admin-action-document-executed
        message: |-
          I've created an issue to document this in webpack/webpack.js.org.

  # Check open issues and pull requests every day
  - filters:
      open: true
    actions:
      schedule: 1d<|MERGE_RESOLUTION|>--- conflicted
+++ resolved
@@ -229,179 +229,6 @@
         value: "{{report_ci}}"
         equals: yep
       commit: true
-<<<<<<< HEAD
-    permission:
-      user: "{{review.user.login}}"
-    not:
-      label: "review-outdated"
-    ensure:
-      value: "{{commit.author.login}}"
-      notEquals: "{{review.user.login}}"
-  actions:
-    label:
-      add: "PR: review-outdated"
-      remove:
-      - "PR: reviewed-approved"
-      - "PR: reviewed-changes-requested"
-      - "PR: unreviewed"
-      - "PR: reviewed"
-    comment:
-      identifier: "review-outdated"
-      message: |-
-        @{{commit.author.login}} Thanks for your update.
-
-        I labeled the Pull Request so reviewers will review it again.
-
-        @{{review.user.login}} Please review the new changes.
-- filters:
-    open: true
-    commit: true
-    not:
-      review:
-        state: APPROVED|CHANGES_REQUESTED
-  actions:
-    label: "PR: unreviewed"
-
-
-
-# add non-master and next label to pull request to other branch
-- filters:
-    pull_request:
-      base_ref: "^master$"
-  actions:
-    label:
-      remove: "PR: non-master"
-- filters:
-    pull_request:
-      base_ref: "^next$"
-  actions:
-    label:
-      add: "PR: next"
-      remove: "PR: non-master"
-- filters:
-    pull_request:
-      base_ref: "^(?!master$)(?!next$)"
-  actions:
-    label:
-      add: "PR: non-master"
-      remove: "PR: next"
-
-
-
-# add non-master label to pull request to other branch
-- filters:
-    open: true
-    age:
-      minimum: 1d
-      maximum: 1w
-    pull_request:
-      head_ref: "^master$"
-    permission: "read|none"
-  actions:
-    comment:
-      identifier: "head-master"
-      edit: true
-      message: |-
-        Hi @{{pull_request.user.login}}.
-
-        Just a little hint from a friendly bot about the best practice when submitting pull requests:
-
-        > Don't submit pull request from your own `master` branch. It's recommended to create a feature branch for the PR.
-
-        *You don't have to change it for this PR, just make sure to follow this hint the next time you submit a PR.*
-
-
-
-# add "Send a PR" label when somebody with write permission say it
-- filters:
-    open: true
-    comment: "[Ss]end a [Pp][Rr]"
-    permission:
-      user: "{{comment.actor.login}}"
-  actions:
-    label: "Send a PR"
-
-
-
-# Move issue task
-- filters:
-    open: true
-    comment: "\\s*@webpack-bot\\s+move\\s+(?:to\\s+)?([a-z0-9_\\-\\.]+/[a-z0-9_\\-\\.]+)\\s*([\\s\\S]*)$"
-    not:
-      comment_1:
-        matching: "moved\\-by\\-bot"
-        author: "."
-    permission:
-      user: "{{comment.actor.login}}"
-  actions:
-    new_issue:
-      target: "{{{comment_match.[1]}}}"
-      body: |-
-        {{{issue.body}}}
-
-        ---
-
-        This issue was moved from {{owner}}/{{repo}}#{{issue.number}} by @{{comment.actor.login}}. Original issue was by @{{issue.user.login}}.
-
-        {{{comment_match.[2]}}}
-    comment:
-      identifier: moved-by-bot
-      message: |-
-        I've moved it to {{comment_match.[1]}}.
-    close: true
-
-
-
-# mark inactive issues with inactive label
-# close them when no activity after warning
-- filters:
-    issue: true
-    open: true
-    not:
-      label: inactive
-    ensure:
-      value: "{{issue.reactions.[+1]}}"
-      range: "< 10"
-    last_action_age: 13w # three months
-  actions:
-    comment:
-      identifer: inactive-warning
-      message: |-
-        **This issue had no activity for at least three months.**
-
-        It's subject to automatic issue closing if there is no activity in the next 15 days.
-    label: inactive
-- filters:
-    open: true
-    label: inactive
-    last_action_age:
-      maximum: 13w # three months
-  actions:
-    label:
-      remove:
-      - inactive
-- filters:
-    open: true
-    label: inactive
-    last_action_age:
-      minimum: 15d
-      includeBotActions: true
-  actions:
-    close: true
-    comment:
-      identifer: inactive-close
-      message: |-
-        Issue was closed because of inactivity.
-
-        If you think this is still a valid issue, please file a new issue with additional information.
-
-
-# Add action actions box to each pull request
-- filters:
-    pull_request: true
-    open: true
-    not:
-=======
       status:
         context: "continuous-integration/travis-ci/pr"
       travis_job:
@@ -430,7 +257,6 @@
           - " *PASS *test/.*\n"
           - "^\\s+\n|\\s+$"
     actions:
->>>>>>> a4feb6e1
       comment:
         identifier: "ci-result"
         message: |-
@@ -713,12 +539,12 @@
       ensure:
         value: "{{issue.reactions.[+1]}}"
         range: "< 10"
-      last_action_age: 26w # half a year
+      last_action_age: 13w # three months
     actions:
       comment:
         identifer: inactive-warning
         message: |-
-          **This issue had no activity for at least half a year.**
+          **This issue had no activity for at least three months.**
 
           It's subject to automatic issue closing if there is no activity in the next 15 days.
       label: inactive
@@ -726,7 +552,7 @@
       open: true
       label: inactive
       last_action_age:
-        maximum: 26w # half a year
+        maximum: 13w # three months
     actions:
       label:
         remove:
